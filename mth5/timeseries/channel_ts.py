--- conflicted
+++ resolved
@@ -158,98 +158,13 @@
         channel_type="auxiliary",
         data=None,
         channel_metadata=None,
+        station_metadata=None,
         run_metadata=None,
-<<<<<<< HEAD
-        station_metadata=None,
-=======
->>>>>>> 5cab1682
         survey_metadata=None,
         **kwargs,
     ):
 
         self.logger = setup_logger(f"{__name__}.{self.__class__.__name__}")
-<<<<<<< HEAD
-        self.run_metadata = metadata.Run()
-        self.station_metadata = metadata.Station()
-        self.survey_metadata = metadata.Survey()
-        self._ts = xr.DataArray([1], coords=[("time", [1])], name="ts")
-        self._channel_response = ChannelResponseFilter()
-
-        # get correct metadata class
-        try:
-            self.channel_metadata = meta_classes[channel_type.capitalize()]()
-            self.channel_metadata.type = channel_type.lower()
-        except KeyError:
-            msg = (
-                "Channel type is undefined, must be [ electric | "
-                + "magnetic | auxiliary ]"
-            )
-            self.logger.error(msg)
-            raise ValueError(msg)
-        if channel_metadata is not None:
-            if isinstance(channel_metadata, type(self.channel_metadata)):
-                self.channel_metadata.update(channel_metadata)
-                self.logger.debug(
-                    "Loading from metadata class {0}".format(
-                        type(self.channel_metadata)
-                    )
-                )
-            elif isinstance(channel_metadata, dict):
-                if channel_type not in [
-                    cc.lower() for cc in channel_metadata.keys()
-                ]:
-                    channel_metadata = {channel_type: channel_metadata}
-                self.channel_metadata.from_dict(channel_metadata)
-                self.logger.debug("Loading from metadata dict")
-            else:
-                msg = "input metadata must be type %s or dict, not %s"
-                self.logger.error(
-                    msg, type(self.channel_metadata), type(channel_metadata)
-                )
-                raise MTTSError(
-                    msg % (type(self.channel_metadata), type(channel_metadata))
-                )
-
-        # add run metadata, this will be important when propogating a single
-        # channel such that it can stand alone.
-        if run_metadata is not None:
-            if isinstance(run_metadata, metadata.Run):
-                self.run_metadata.update(run_metadata)
-            elif isinstance(run_metadata, dict):
-                if "run" not in [cc.lower() for cc in run_metadata.keys()]:
-                    run_metadata = {"Run": run_metadata}
-                self.run_metadata.from_dict(run_metadata)
-                self.logger.debug("Loading from metadata dict")
-            else:
-                msg = "input metadata must be type %s or dict, not %s"
-                self.logger.error(
-                    msg, type(self.run_metadata), type(run_metadata)
-                )
-                raise MTTSError(
-                    msg % (type(self.run_metadata), type(run_metadata))
-                )
-
-        # add station metadata, this will be important when propogating a single
-        # channel such that it can stand alone.
-        if station_metadata is not None:
-            if isinstance(station_metadata, metadata.Station):
-                self.station_metadata.update(station_metadata)
-            elif isinstance(station_metadata, dict):
-                if "station" not in [
-                    cc.lower() for cc in station_metadata.keys()
-                ]:
-                    station_metadata = {"Station": station_metadata}
-                self.station_metadata.from_dict(station_metadata)
-                self.logger.debug("Loading from metadata dict")
-            else:
-                msg = (
-                    "input metadata must be type {0} or dict, not {1}".format(
-                        type(self.station_metadata), type(station_metadata)
-                    )
-                )
-                self.logger.error(msg)
-                raise MTTSError(msg)
-=======
 
         self._channel_type = self._validate_channel_type(channel_type)
         self._survey_metadata = self._initialize_metadata()
@@ -262,7 +177,6 @@
         self.run_metadata = run_metadata
         self.channel_metadata = channel_metadata
 
->>>>>>> 5cab1682
         # input data
         if data is not None:
             self.ts = data
@@ -315,43 +229,17 @@
     def __gt__(self, other):
         return not self.__lt__(other)
 
-<<<<<<< HEAD
-    def _validate_metadata(self, value, metadata_type):
-        """
-
-        :param value: DESCRIPTION
-        :type value: TYPE
-        :param metadata_type: DESCRIPTION
-        :type metadata_type: TYPE
-=======
     def _initialize_metadata(self):
         """
         Create a single `Survey` object to store all metadata
 
         :param channel_type: DESCRIPTION
         :type channel_type: TYPE
->>>>>>> 5cab1682
         :return: DESCRIPTION
         :rtype: TYPE
 
         """
 
-<<<<<<< HEAD
-        metadata_type = metadata_type.capitalize()
-        if isinstance(value, getattr(metadata, metadata_type)):
-            return value
-        elif isinstance(value, dict):
-            if metadata_type not in [cc.lower() for cc in value.keys()]:
-                value = {metadata_type: value}
-            obj = getattr(metadata, metadata_type)()
-            obj.from_dict(value)
-            self.logger.debug("Loading from metadata dict")
-            return obj
-        else:
-            msg = "input metadata must be type %s or dict, not %s"
-            self.logger.error(msg, metadata_type, type(value))
-            raise MTTSError(msg % (metadata_type, type(value)))
-=======
         survey_metadata = metadata.Survey(id="0")
         survey_metadata.stations.append(metadata.Station(id="0"))
         survey_metadata.stations[0].runs.append(metadata.Run(id="0"))
@@ -490,7 +378,6 @@
                 raise TypeError(msg)
 
         return survey_metadata.copy()
->>>>>>> 5cab1682
 
     ### Properties ------------------------------------------------------------
     @property
