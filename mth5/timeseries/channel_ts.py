--- conflicted
+++ resolved
@@ -44,7 +44,6 @@
 # make a dictionary of available metadata classes
 # =============================================================================
 meta_classes = dict(inspect.getmembers(metadata, inspect.isclass))
-
 
 # ==============================================================================
 # Channel Time Series Object
@@ -112,6 +111,7 @@
         survey_metadata=None,
         **kwargs,
     ):
+
         self.logger = logger
 
         self._channel_type = self._validate_channel_type(channel_type)
@@ -124,33 +124,51 @@
         self.station_metadata = station_metadata
         self.run_metadata = run_metadata
         self.channel_metadata = channel_metadata
-        self._sample_rate = self._check_sample_rate_at_init()
-
+        self._sample_rate = self.get_sample_rate_supplied_at_init(channel_metadata)
         # input data
         if data is not None:
             self.ts = data
-
-            self._validate_sample_rate()
-
         else:
             self._update_xarray_metadata()
 
         for key in list(kwargs.keys()):
             setattr(self, key, kwargs[key])
 
-    def _check_sample_rate_at_init(self):
+    def get_sample_rate_supplied_at_init(self, channel_metadata):
         """
         Interrogate the channel_metadata argument supplied at init
         to see if sample_rate is specified.
 
-        If the data is set a check will be done to make sure the sample_rates
-        are the same.  If they are not the data sample_rate is used.
+        channel_metadata can be one of 5 types:
+        None,
+        dict
+        mt_metadata.timeseries.Electric,
+        mt_metadata.timeseries.Magnetic,
+        mt_metadata.timeseries.Auxiliary
+        In case it is a dict, we want to allow the sample_rate to
+        be at the top layer, adn one layer down, to support, for exmaple
+        {"electric":{"sample_rate":8.0,}}
+
 
         """
         sr = None
-        if self.channel_metadata is not None:
-            sr = self.channel_metadata.sample_rate
-
+        if channel_metadata is None:
+            sr = None
+        elif isinstance(channel_metadata, dict):
+            #check first two layers for sample_rate key
+            if "sample_rate" in channel_metadata.keys():
+                sr = channel_metadata["sample_rate"]
+            else:
+                for k, v in channel_metadata.items():
+                    if isinstance(v, dict):
+                        if "sample_rate" in v.keys():
+                            sr = v["sample_rate"]
+        else:
+            try:
+                # if an mt_metadata.timeseries access attr
+                sr = channel_metadata.sample_rate
+            except AttributeError:
+                sr = None
         return sr
 
     def __str__(self):
@@ -172,6 +190,7 @@
         return self.__str__()
 
     def __eq__(self, other):
+
         if not isinstance(other, ChannelTS):
             raise TypeError(f"Cannot compare ChannelTS with {type(other)}.")
         if not other.channel_metadata == self.channel_metadata:
@@ -313,11 +332,7 @@
         then input must be dict. Try to figure out which (Electric, Magnetic, Auxiliary) it should be,
         cast to object and return.
         """
-        expected_types = (
-            metadata.Electric,
-            metadata.Magnetic,
-            metadata.Auxiliary,
-        )
+        expected_types = (metadata.Electric, metadata.Magnetic, metadata.Auxiliary)
         if isinstance(channel_metadata, expected_types):
             return channel_metadata.copy()
 
@@ -329,9 +344,7 @@
             self.logger.error(msg)
             raise TypeError(msg)
 
-        channel_metadata_lower_keys = [
-            x.lower() for x in channel_metadata.keys()
-        ]
+        channel_metadata_lower_keys = [x.lower() for x in channel_metadata.keys()]
         if self.channel_type.lower() not in channel_metadata_lower_keys:
             try:
                 self.channel_type = channel_metadata["type"]
@@ -344,6 +357,8 @@
         ch_metadata.from_dict(channel_metadata)
         channel_metadata = ch_metadata.copy()
         return channel_metadata
+
+
 
     def _validate_run_metadata(self, run_metadata):
         """
@@ -676,7 +691,6 @@
             self.data_array = xr.DataArray(
                 ts_arr["data"], coords=[("time", dt)], name=self.component
             )
-            self._validate_sample_rate()
             self._update_xarray_metadata()
 
         elif isinstance(ts_arr, pd.core.series.Series):
@@ -684,7 +698,6 @@
             self.data_array = xr.DataArray(
                 ts_arr.values, coords=[("time", dt)], name=self.component
             )
-            self._validate_sample_rate()
             self._update_xarray_metadata()
         elif isinstance(ts_arr, xr.DataArray):
             # TODO: need to validate the input xarray
@@ -711,7 +724,6 @@
             self.station_metadata.from_dict({"station": station_dict})
             self.run_metadata.from_dict({"run": run_dict})
             self.channel_metadata = ch_metadata
-            self._validate_sample_rate()
             # need to run this incase things are different.
             self._update_xarray_metadata()
         else:
@@ -866,23 +878,6 @@
         else:
             return False
 
-    def _validate_sample_rate(self):
-        """
-        check to make sure sample rates are correct.
-
-        :return: DESCRIPTION
-        :rtype: TYPE
-
-        """
-        data_sr = self.compute_sample_rate()
-        if not np.isclose(data_sr, self.sample_rate, atol=0.1):
-            self.logger.critical(
-                f"metadata sample_rate {self.sample_rate} != "
-                f"data sample_rate {data_sr}. Setting to data sample_rate"
-            )
-            self._sample_rate = data_sr
-            self.channel_metadata.sample_rate = self._sample_rate
-
     def is_high_frequency(self, threshold_dt=1e-4):
         """
         Quasi hard-coded condition to check if data are logged at more than 10kHz
@@ -896,33 +891,24 @@
         else:
             return False
 
+
     def compute_sample_rate(self):
         """
         Two cases, high_frequency (HF) data and not HF data.
 
         # Original comment about the HF case:
-        Taking the median(diff(timestamps)) is more accurate for high sample
-        rates, the way pandas.date_range rounds nanoseconds is not consistent
-        between samples, therefore taking the median provides better results
+        Taking the median(diff(timestamps)) is more accurate for high sample rates, the way pandas.date_range
+        rounds nanoseconds is not consistent between samples, therefore taking the median provides better results
         if the time series is long this can be inefficient so test first
 
         """
         if self.is_high_frequency():
-<<<<<<< HEAD
-            sr = 1 / (
-                float(
-                    np.median(np.diff(self.data_array.coords.indexes["time"]))
-                )
-                / 1e9
-            )
-=======
             dt_array = np.diff(self.data_array.coords.indexes["time"])
             best_dt, counts = scipy.stats.mode(dt_array)
 
             # Calculate total seconds of the best dt and calculate sample rate
             best_dt_seconds = float(best_dt) / 1e9
             sr = 1 / best_dt_seconds
->>>>>>> 10cfa469
         else:
             t_diff = (
                 self.data_array.coords.indexes["time"][-1]
@@ -1115,20 +1101,13 @@
                 self.channel_metadata.filter.name
             )
 
+
     def get_calibration_operation(self):
-        if (
-            self.channel_response.units_out
-            == self.channel_metadata.unit_object.abbreviation
-        ):
+        if self.channel_response.units_out == self.channel_metadata.unit_object.abbreviation:
             calibration_operation = "divide"
-        elif (
-            self.channel_response.units_in
-            == self.channel_metadata.unit_object.abbreviation
-        ):
+        elif self.channel_response.units_in == self.channel_metadata.unit_object.abbreviation:
             calibration_operation = "multiply"
-            self.logger.warning(
-                "Unexpected Inverse Filter is being corrected -- something maybe wrong here "
-            )
+            self.logger.warning("Unexpected Inverse Filter is being corrected -- something maybe wrong here ")
         else:
             msg = "cannot determine multiply or divide via units -- setting to divide"
             self.logger.warning(msg)
@@ -1156,32 +1135,27 @@
         """
         from mt_metadata.utils.units import get_unit_object
 
-        if (
-            self.channel_response.units_out
-            == self.channel_metadata.unit_object.abbreviation
-        ):
+        if self.channel_response.units_out == self.channel_metadata.unit_object.abbreviation:
             calibrated_units = self.channel_response.units_in
-        elif (
-            self.channel_response.units_in == None
-            and self.channel_response.units_out == None
-        ):
+        elif (self.channel_response.units_in == None
+              and self.channel_response.units_out == None):
             msg = "No Units are associated with the channel_response"
             self.logger.warning(msg)
             msg = "cannot determine multiply or divide via units -- setting to divide:/"
             self.logger.warning(msg)
             calibrated_units = self.channel_metadata.units
         else:
-            logger.critical(
-                "channel response filter units are likely corrupt or channel_ts has no units"
-            )
+            logger.critical("channel response filter units are likely corrupt or channel_ts has no units")
             calibrated_units = self.channel_response.units_in
         unit_object = get_unit_object(calibrated_units)
         calibrated_units = unit_object.name
         return calibrated_units
 
-    def remove_instrument_response(
-        self, include_decimation=False, include_delay=False, **kwargs
-    ):
+
+    def remove_instrument_response(self,
+                                   include_decimation=False,
+                                   include_delay=False,
+                                   **kwargs):
         """
         Remove instrument response from the given channel response filter
 
@@ -1227,9 +1201,8 @@
         :type bandpass: dictionary
 
         """
-
         def bool_flip(x):
-            return bool(int(x) - 1)
+            return bool(int(x)-1)
 
         if self.channel_metadata.filter.name is []:
             self.logger.warning(
@@ -1241,15 +1214,9 @@
 
         # Make a list of the filters whose response will be removed.
         # We make the list here so that we have access to the indices to flip
-        indices_to_flip = (
-            self.channel_response.get_indices_of_filters_to_remove(
-                include_decimation=include_decimation,
-                include_delay=include_delay,
-            )
-        )
-        filters_to_remove = [
-            self.channel_response.filters_list[i] for i in indices_to_flip
-        ]
+        indices_to_flip = self.channel_response.get_indices_of_filters_to_remove(include_decimation=include_decimation,
+                                                                              include_delay=include_delay)
+        filters_to_remove = [self.channel_response.filters_list[i] for i in indices_to_flip]
 
         remover = RemoveInstrumentResponse(
             self.ts,
@@ -1260,10 +1227,9 @@
         )
 
         calibration_operation = self.get_calibration_operation()
-        calibrated_ts.ts = remover.remove_instrument_response(
-            filters_to_remove=filters_to_remove,
-            operation=calibration_operation,
-        )
+        calibrated_ts.ts = remover.remove_instrument_response(filters_to_remove=filters_to_remove,
+                                                              operation=calibration_operation,
+                                                              )
 
         # update "applied" booleans
         applied_filters = calibrated_ts.channel_metadata.filter.applied
