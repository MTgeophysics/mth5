--- conflicted
+++ resolved
@@ -192,32 +192,6 @@
         )
 
     def test_make_mth5(self):
-<<<<<<< HEAD
-        self.m = self.make_mth5.make_mth5_from_fdsnclient(
-            self.metadata_df, self.mth5_path, interact=True
-        )
-
-        sg = self.m.get_survey("CONUS_South")
-        with self.subTest(name="stations"):
-            self.assertListEqual(self.stations, sg.stations_group.groups_list)
-
-        with self.subTest(name="CAS04_runs"):
-            self.assertListEqual(
-                ["a", "b", "c", "d"], self.m.get_station("CAS04", "CONUS_South").groups_list
-            )
-
-        for run in ["a", "b", "c", "d"]:
-            for ch in ["ex", "ey", "hx", "hy", "hz"]:
-                with self.subTest(name=f"has data CAS04.{run}.{ch}"):
-                    x = self.m.get_channel("CAS04", run, ch, "CONUS_South")
-                    self.assertFalse(np.all(x.hdf5_dataset == 0))
-
-        for run in ["a", "b", "c"]:
-            for ch in ["ex", "ey", "hx", "hy", "hz"]:
-                with self.subTest(name=f"has data NVR08.{run}.{ch}"):
-                    x = self.m.get_channel("NVR08", run, ch, "CONUS_South")
-                    self.assertFalse(np.all(x.hdf5_dataset == 0))
-=======
         try:
             self.m = self.make_mth5.make_mth5_from_fdsnclient(
                 self.metadata_df, self.mth5_path, interact=True
@@ -248,7 +222,6 @@
                 "The requested data could not be found on the FDSN IRIS server, check data availability"
             )
             self.logger.error(error)
->>>>>>> f4579d78
 
             raise Exception(
                 "The requested data could not be found on the FDSN IRIS server, check data availability"
