--- conflicted
+++ resolved
@@ -12,12 +12,8 @@
 import pandas as pd
 
 from mth5.clients.make_mth5 import MakeMTH5
-<<<<<<< HEAD
-from mth5.clients.fdsn import FDSN
-=======
 from obspy.clients.fdsn.header import FDSNNoDataException
 from mth5.utils.mth5_logger import setup_logger
->>>>>>> 686eae37
 
 expected_csv = Path(__file__).parent.joinpath("expected.csv")
 expected_df = pd.read_csv(expected_csv)
@@ -26,7 +22,7 @@
 # =============================================================================
 
 
-class TestMakeMTH5FDSN(unittest.TestCase):
+class TestMakeMTH5(unittest.TestCase):
     """
     test a csv input to get metadata from IRIS
 
@@ -34,22 +30,8 @@
 
     def setUp(self):
 
-<<<<<<< HEAD
-        self.stations = ["CAS04", "NVR08"]
-        self.channels = ["LQE", "LQN", "LFE", "LFN", "LFZ"] 
-        CAS04 = ["ZU", "CAS04",  '2020-06-02T19:00:00', '2020-07-13T19:00:00']
-        NVR08 = ["ZU", "NVR08", '2020-06-02T19:00:00', '2020-07-13T19:00:00']
-        
-        request_list = []
-        for entry in [CAS04, NVR08]:
-            for channel in self.channels:
-                request_list.append(
-                    [entry[0], entry[1], "", channel, entry[2], entry[3]]
-                )
-=======
         self.make_mth5 = MakeMTH5(mth5_version="0.1.0")
         self.make_mth5.client = "IRIS"
->>>>>>> 686eae37
 
         channels = ["LFE", "LFN", "LFZ", "LQE", "LQN"]
         CAS04 = ["8P", "CAS04", "2020-06-02T18:00:00", "2020-07-13T19:00:00"]
@@ -65,23 +47,12 @@
         self.csv_fn = Path().cwd().joinpath("test_inventory.csv")
         self.mth5_path = Path().cwd()
 
-<<<<<<< HEAD
-        self.make_mth5 = MakeMTH5(mth5_version="0.1.0")
-        self.make_mth5.save_path = self.mth5_path
-        self.make_mth5.interact = True
-        self.fdsn_object = FDSN()
-        
-        # Turn list into dataframe
-        self.metadata_df = pd.DataFrame(
-            request_list, columns=self.fdsn_object.column_names
-=======
         self.stations = ["CAS04", "NVR08"]
         self.channels = ["LQE", "LQN", "LFE", "LFN", "LFZ"]
 
         # Turn list into dataframe
         self.metadata_df = pd.DataFrame(
             request_list, columns=self.make_mth5.column_names
->>>>>>> 686eae37
         )
 
         self.metadata_df.to_csv(self.csv_fn, index=False)
@@ -91,7 +62,7 @@
         )
 
     def test_df_input_inventory(self):
-        inv, streams = self.fdsn_object.get_inventory_from_df(
+        inv, streams = self.make_mth5.get_inventory_from_df(
             self.metadata_df, data=False
         )
         with self.subTest(name="stations"):
@@ -111,7 +82,7 @@
             )
 
     def test_csv_input_inventory(self):
-        inv, streams = self.fdsn_object.get_inventory_from_df(self.csv_fn, data=False)
+        inv, streams = self.make_mth5.get_inventory_from_df(self.csv_fn, data=False)
         with self.subTest(name="stations"):
             self.assertListEqual(
                 sorted(self.stations),
@@ -131,36 +102,29 @@
     def test_fail_csv_inventory(self):
         self.assertRaises(
             ValueError,
-            self.fdsn_object.get_inventory_from_df,
-            *(self.metadata_df_fail, self.fdsn_object.client, False),
+            self.make_mth5.get_inventory_from_df,
+            *(self.metadata_df_fail, self.make_mth5.client, False),
         )
 
     def test_fail_wrong_input_type(self):
         self.assertRaises(
             ValueError,
-            self.fdsn_object.get_inventory_from_df,
-            *(("bad tuple", "bad_tuple"), self.fdsn_object.client, False),
+            self.make_mth5.get_inventory_from_df,
+            *(("bad tuple", "bad_tuple"), self.make_mth5.client, False),
         )
 
     def test_fail_non_existing_file(self):
         self.assertRaises(
             IOError,
-            self.fdsn_object.get_inventory_from_df,
-            *("c:\bad\file\name", self.fdsn_object.client, False),
+            self.make_mth5.get_inventory_from_df,
+            *("c:\bad\file\name", self.make_mth5.client, False),
         )
 
     def test_make_mth5(self):
-<<<<<<< HEAD
-        self.m = self.make_mth5.from_fdsn_client(self.metadata_df)
-
-        with self.subTest(name="stations"):
-            self.assertListEqual(self.stations, self.m.station_list)
-=======
         try:
             self.m = self.make_mth5.make_mth5_from_fdsnclient(
                 self.metadata_df, self.mth5_path, interact=True
             )
->>>>>>> 686eae37
 
             with self.subTest(name="stations"):
                 self.assertListEqual(self.stations, self.m.station_list)
@@ -194,37 +158,9 @@
             )
             self.logger.error(error)
 
-<<<<<<< HEAD
-        for run in ["a", "b"]:
-            for ch in ["ex", "ey", "hx", "hy", "hz"]:
-                with self.subTest(name=f"has data CAS04.{run}.{ch}"):
-                    x = self.m.get_channel("CAS04", run, ch)
-                    x_ts = x.to_channel_ts()
-                    self.assertFalse(np.all(x.hdf5_dataset == 0))
-                    self.assertFalse(np.all((x_ts._ts.values==0)==True))
-
-        for run in ["c", "d"]:
-            for ch in ["ex", "ey", "hx", "hy", "hz"]:
-                with self.subTest(name=f"has data CAS04.{run}.{ch}"):
-                    x = self.m.get_channel("CAS04", run, ch)
-                    x_ts = x.to_channel_ts()
-                    self.assertFalse(np.all(x.hdf5_dataset == 0))
-                    self.assertFalse(np.all((x_ts._ts.values==0)==True))
-
-        for run in ["a", "b", "c"]:
-            for ch in ["ex", "ey", "hx", "hy", "hz"]:
-                with self.subTest(name=f"has data NVR08.{run}.{ch}"):
-                    x = self.m.get_channel("NVR08", run, ch)
-                    self.assertFalse(np.all(x.hdf5_dataset == 0))
-                    self.assertFalse(np.all((x_ts._ts.values==0)==True))
-
-        self.m.close_mth5()
-        self.m.filename.unlink()
-=======
             raise Exception(
                 "The requested data could not be found on the FDSN IRIS server, check data availability"
             )
->>>>>>> 686eae37
 
     def tearDown(self):
         self.csv_fn.unlink()
