--- conflicted
+++ resolved
@@ -118,11 +118,7 @@
    "name": "python",
    "nbconvert_exporter": "python",
    "pygments_lexer": "ipython3",
-<<<<<<< HEAD
-   "version": "3.8.12"
-=======
    "version": "3.7.11"
->>>>>>> 3dc9ceb8
   }
  },
  "nbformat": 4,
