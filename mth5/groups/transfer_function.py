# -*- coding: utf-8 -*-
"""
Created on Thu Mar 10 08:22:33 2022

@author: jpeacock
"""

# =============================================================================
# Imports
# =============================================================================
import numpy as np
import xarray as xr
<<<<<<< HEAD
import pandas as pd
=======
>>>>>>> 149e45e5

from mth5.groups import BaseGroup, EstimateDataset
from mth5.helpers import validate_name, from_numpy_type
from mth5.utils.exceptions import MTH5Error

from mt_metadata.transfer_functions.core import TF
from mt_metadata.transfer_functions.tf import (
    StatisticalEstimate,
    Run,
    Electric,
    Magnetic,
)

# =============================================================================
# Transfer Functions Group
# =============================================================================
class TransferFunctionsGroup(BaseGroup):
    """
    Object to hold transfer functions

    The is the high level group, all transfer functions for the station are
    held here and each one will have its own TransferFunctionGroup.

    This has add, get, remove_transfer_function.
    """

    def __init__(self, group, **kwargs):
        super().__init__(group, **kwargs)

    def tf_summary(self, as_dataframe=True):
        """
        Summary of all transfer functions in this group

        :return: DESCRIPTION
        :rtype: TYPE

        """

        tf_list = []
        for tf_id in self.groups_list:
            tf_group = self.get_transfer_function(tf_id)
            tf_entry = tf_group.tf_entry

            tf_entry["station_hdf5_reference"][:] = self.hdf5_group.parent.ref
            tf_entry["station"][:] = self.hdf5_group.parent.attrs["id"]
            tf_entry["latitude"][:] = self.hdf5_group.parent.attrs["location.latitude"]
            tf_entry["longitude"][:] = self.hdf5_group.parent.attrs[
                "location.longitude"
            ]
            tf_entry["elevation"][:] = self.hdf5_group.parent.attrs[
                "location.elevation"
            ]

            tf_list.append(tf_entry)
        tf_list = np.array(tf_list)

        if as_dataframe:
            return pd.DataFrame(tf_list.flatten())
        return tf_list

    def add_transfer_function(self, name, tf_object=None):
        """
        Add a transfer function to the group

        :param name: name of the transfer function
        :type name: string
        :param tf_object: Transfer Function object
        :type tf_object: :class:`mt_metadata.transfer_function.core.TF`
        :return: DESCRIPTION
        :rtype: TYPE

        >>> from mth5.mth5 import MTH5
        >>> m = MTH5()
        >>> m.open_mth5("example.h5", "a")
        >>> station_group = m.get_station("mt01", survey="test")
        >>> tf_group = station_group.transfer_functions_group
        >>> tf_group.add_transfer_function("mt01_4096", tf_object)


        """
        name = validate_name(name)

        tf_group = TransferFunctionGroup(
            self.hdf5_group.create_group(name), **self.dataset_options
        )

        if tf_object is not None:
            tf_group.from_tf_object(tf_object)
        return tf_group

    def get_transfer_function(self, tf_id):
        """
        Get transfer function from id

        :param tf_id: name of transfer function
        :type tf_id: string
        :return: Transfer function group
        :rtype: :class:`mth5.groups.TransferFunctionGroup`

        >>> from mth5.mth5 import MTH5
        >>> m = MTH5()
        >>> m.open_mth5("example.h5", "a")
        >>> station_group = m.get_station("mt01", survey="test")
        >>> tf_group = station_group.transfer_functions_group.get_transfer_function("mt01_4096")


        """

        tf_id = validate_name(tf_id)
        try:
            return TransferFunctionGroup(self.hdf5_group[tf_id], **self.dataset_options)
        except KeyError:
            msg = f"{tf_id} does not exist, " + "check station_list for existing names"
            self.logger.debug("Error" + msg)
            raise MTH5Error(msg)

    def remove_transfer_function(self, tf_id):
        """
        Remove a transfer function from the group

        :param tf_id: DESCRIPTION
        :type tf_id: TYPE
        :return: DESCRIPTION
        :rtype: TYPE

        >>> from mth5.mth5 import MTH5
        >>> m = MTH5()
        >>> m.open_mth5("example.h5", "a")
        >>> station_group = m.get_station("mt01", survey="test")
        >>> tf_group = station_group.transfer_functions_group
        >>> tf_group.remove_transfer_function("mt01_4096")

        """

        tf_id = validate_name(tf_id)
        try:
            del self.hdf5_group[tf_id]
            self.logger.info(
                "Deleting a station does not reduce the HDF5"
                "file size it simply remove the reference. If "
                "file size reduction is your goal, simply copy"
                " what you want into another file."
            )
        except KeyError:
            msg = f"{tf_id} does not exist, " "check station_list for existing names"
            self.logger.debug("Error" + msg)
            raise MTH5Error(msg)

    def get_tf_object(self, tf_id):
        """
        This is the function you want to use to get a proper
        :class:`mt_metadata.transfer_functions.core.TF` object with all the
        appropriate metadata.


        :param tf_id: name of the transfer function to get
        :type tf_id: string
        :return: Full transfer function with appropriate metadata
        :rtype: :class:`mt_metadata.transfer_functions.core.TF`

        >>> from mth5.mth5 import MTH5
        >>> m = MTH5()
        >>> m.open_mth5("example.h5", "a")
        >>> station_group = m.get_station("mt01", survey="test")
        >>> tf_group = station_group.transfer_functions_group
        >>> tf_object = tf_group.get_tf_object("mt01_4096")


        """

        tf_group = self.get_transfer_function(tf_id)

        return tf_group.to_tf_object()


class TransferFunctionGroup(BaseGroup):
    """
    Object to hold a single transfer function estimation
    """

    def __init__(self, group, **kwargs):
        super().__init__(group, **kwargs)

        self._accepted_estimates = [
            "transfer_function",
            "transfer_function_error",
            "inverse_signal_power",
            "residual_covariance",
            "impedance",
            "impedance_error",
            "tipper",
            "tipper_error",
        ]

        self._period_metadata = StatisticalEstimate(
            **{
                "name": "period",
                "data_type": "float",
                "description": "Periods at which transfer function is estimated",
                "units": "samples per second",
            }
        )

    def has_estimate(self, estimate):
        """
        has estimate
        """

        if estimate in self.groups_list:
            est = self.get_estimate(estimate)
            if est.hdf5_dataset.shape == (1, 1, 1):
                return False
            return True
        elif estimate in ["impedance"]:
            est = self.get_estimate("transfer_function")
            if est.hdf5_dataset.shape == (1, 1, 1):
                return False
            elif (
                "ex" in est.metadata.output_channels
                and "ey" in est.metadata.output_channels
            ):
                return True
            return False
        elif estimate in ["tipper"]:
            est = self.get_estimate("transfer_function")
            if est.hdf5_dataset.shape == (1, 1, 1):
                return False
            elif "hz" in est.metadata.output_channels:
                return True
            return False
        elif estimate in ["covariance"]:
            try:
                res = self.get_estimate("residual_covariance")
                isp = self.get_estimate("inverse_signal_power")

                if res.hdf5_dataset.shape != (1, 1, 1,) and isp.hdf5_dataset.shape != (
                    1,
                    1,
                    1,
                ):
                    return True
                return False
            except (KeyError, MTH5Error):
                return False
        return False

    @property
    def period(self):
        """
        Get period from hdf5_group["period"]

        :return: DESCRIPTION
        :rtype: TYPE

        """

        try:
            return self.hdf5_group["period"][()]
        except KeyError:
            return None

    @period.setter
    def period(self, period):
        if period is not None:
            period = np.array(period, dtype=float)

            try:
                _ = self.add_statistical_estimate(
                    "period",
                    estimate_data=period,
                    estimate_metadata=self._period_metadata,
                    chunks=True,
                    max_shape=(None,),
                )
            except (OSError, RuntimeError, ValueError):
                self.logger.debug("period already exists, overwriting")
                self.hdf5_group["period"][...] = period

    def add_statistical_estimate(
        self,
        estimate_name,
        estimate_data=None,
        estimate_metadata=None,
        max_shape=(None, None, None),
        chunks=True,
        **kwargs,
    ):
        """
        Add a StatisticalEstimate

        :param estimate: DESCRIPTION
        :type estimate: TYPE
        :return: DESCRIPTION
        :rtype: TYPE

        """

        estimate_name = validate_name(estimate_name)

        if estimate_metadata is None:
            estimate_metadata = StatisticalEstimate()
            estimate_metadata.name = estimate_name
        if estimate_data is not None:
            if not isinstance(estimate_data, (np.ndarray, xr.DataArray)):
                msg = f"Need to input a numpy or xarray.DataArray not {type(estimate_data)}"
                self.logger.exception(msg)
                raise TypeError(msg)
            if isinstance(estimate_data, xr.DataArray):
                estimate_metadata.output_channels = estimate_data.coords[
                    "output"
                ].values.tolist()
                estimate_metadata.input_channels = estimate_data.coords[
                    "input"
                ].values.tolist()
                estimate_metadata.name = validate_name(estimate_data.name)
                estimate_metadata.data_type = estimate_data.dtype.name

                estimate_data = estimate_data.to_numpy()
            dtype = estimate_data.dtype
        else:
            dtype = complex
            chunks = True
            estimate_data = np.zeros((1, 1, 1), dtype=dtype)
        try:
            dataset = self.hdf5_group.create_dataset(
                estimate_name,
                data=estimate_data,
                dtype=dtype,
                chunks=chunks,
                maxshape=max_shape,
                **self.dataset_options,
            )

            estimate_dataset = EstimateDataset(
                dataset, dataset_metadata=estimate_metadata
            )
        except (OSError, RuntimeError, ValueError) as error:
            self.logger.error(error)
            msg = f"estimate {estimate_metadata.name} already exists, returning existing group."
            self.logger.debug(msg)

            estimate_dataset = self.get_estimate(estimate_metadata.name)
        return estimate_dataset

    def get_estimate(self, estimate_name):
        """
        Get a statistical estimate dataset
        """
        estimate_name = validate_name(estimate_name)

        try:
            estimate_dataset = self.hdf5_group[estimate_name]
            estimate_metadata = StatisticalEstimate(**dict(estimate_dataset.attrs))
            return EstimateDataset(estimate_dataset, dataset_metadata=estimate_metadata)
        except (KeyError):
            msg = (
                f"{estimate_name} does not exist, "
                "check groups_list for existing names"
            )
            self.logger.error(msg)
            raise MTH5Error(msg)
        except (OSError) as error:
            self.logger.error(error)
            raise MTH5Error(error)

    def remove_estimate(self, estimate_name):
        """
        remove a statistical estimate

        :param estimate_name: DESCRIPTION
        :type estimate_name: TYPE
        :return: DESCRIPTION
        :rtype: TYPE

        """

        estimate_name = validate_name(estimate_name.lower())

        try:
            del self.hdf5_group[estimate_name]
            self.logger.info(
                "Deleting a estimate does not reduce the HDF5"
                "file size it simply remove the reference. If "
                "file size reduction is your goal, simply copy"
                " what you want into another file."
            )
        except KeyError:
            msg = (
                f"{estimate_name} does not exist, "
                + "check groups_list for existing names"
            )
            self.logger.error(msg)
            raise MTH5Error(msg)

    def to_tf_object(self):
        """
        Create a mt_metadata.transfer_function.core.TF object from the
        estimates in the group

        :return: DESCRIPTION
        :rtype: TYPE

        """

        tf_obj = TF()

        # get survey metadata
        survey_dict = dict(self.hdf5_group.parent.parent.parent.parent.attrs)
        for key, value in survey_dict.items():
            survey_dict[key] = from_numpy_type(value)
        tf_obj.survey_metadata.from_dict({"survey": survey_dict})

        # get station metadata
        station_dict = dict(self.hdf5_group.parent.parent.attrs)
        for key, value in station_dict.items():
            station_dict[key] = from_numpy_type(value)
        tf_obj.station_metadata.from_dict({"station": station_dict})

        # need to update transfer function metadata
        tf_dict = dict(self.hdf5_group.attrs)
        for key, value in tf_dict.items():
            tf_dict[key] = from_numpy_type(value)
        tf_obj.station_metadata.transfer_function.from_dict(
            {"transfer_function": tf_dict}
        )

        # add run and channel metadata
        tf_obj.station_metadata.runs = []
        for run_id in tf_obj.station_metadata.transfer_function.runs_processed:
            if run_id in ["", None, "None"]:
                continue
            try:
                run = self.hdf5_group.parent.parent[validate_name(run_id)]
                run_dict = dict(run.attrs)
                for key, value in run_dict.items():
                    run_dict[key] = from_numpy_type(value)
                run_obj = Run(**run_dict)

                for ch_id in run.keys():
                    ch = run[validate_name(ch_id)]
                    ch_dict = dict(ch.attrs)
                    for key, value in ch_dict.items():
                        ch_dict[key] = from_numpy_type(value)
                    if ch_dict["type"] == "electric":
                        ch_obj = Electric(**ch_dict)
                    elif ch_dict["type"] == "magnetic":
                        ch_obj = Magnetic(**ch_dict)
                    run_obj.add_channel(ch_obj)
                tf_obj.station_metadata.add_run(run_obj)
            except KeyError:
                self.logger.info(f"Could not get run {run_id} for transfer function")
        if self.period is not None:
            tf_obj.period = self.period
        else:
            msg = (
                "Period must not be None to create a transfer function object"
            )
            self.logger.error(msg)
            raise ValueError(msg)
        for estimate_name in self.groups_list:
            if estimate_name in ["period"]:
                continue
            estimate = self.get_estimate(estimate_name)

            try:
                setattr(tf_obj, estimate_name, estimate.to_numpy())
            except AttributeError as error:
                self.logger.exception(error)
        return tf_obj

    def from_tf_object(self, tf_obj):
        """
        Create data sets from a :class:`mt_metadata.transfer_function.core.TF`
        object.

        :param tf_obj: DESCRIPTION
        :type tf_obj: TYPE
        :return: DESCRIPTION
        :rtype: TYPE

        """

        if not isinstance(tf_obj, TF):
            msg = f"Input must be a TF object not {type(tf_obj)}"
            self.logger.error(msg)
            raise ValueError(msg)
        self.period = tf_obj.period
        self.metadata.update(tf_obj.station_metadata.transfer_function)
        self.write_metadata()

        # if transfer function is available then impedance and tipper are
        # redundant.
        if tf_obj.has_transfer_function():
            accepted_estimates = self._accepted_estimates[0:4]
        else:
            accepted_estimates = self._accepted_estimates
        for estimate_name in accepted_estimates:
            try:
                estimate = getattr(tf_obj, estimate_name)
                if estimate is not None:
                    _ = self.add_statistical_estimate(estimate_name, estimate)
                else:
                    self.logger.debug(f"Did not find {estimate_name} in TF. Skipping")
            except AttributeError:
                self.logger.debug(f"Did not find {estimate_name} in TF. Skipping")<|MERGE_RESOLUTION|>--- conflicted
+++ resolved
@@ -10,10 +10,7 @@
 # =============================================================================
 import numpy as np
 import xarray as xr
-<<<<<<< HEAD
 import pandas as pd
-=======
->>>>>>> 149e45e5
 
 from mth5.groups import BaseGroup, EstimateDataset
 from mth5.helpers import validate_name, from_numpy_type
