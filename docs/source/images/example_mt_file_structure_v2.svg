<?xml version="1.0" encoding="UTF-8" standalone="no"?>
<svg
   inkscape:export-ydpi="300"
   inkscape:export-xdpi="300"
   inkscape:export-filename="example_mt_file_structure_v2.png"
   sodipodi:docname="example_mt_file_structure_v2.svg"
   inkscape:version="1.2.1 (9c6d41e410, 2022-07-14)"
   id="svg8"
   version="1.1"
   viewBox="0 0 210 297"
   height="297mm"
   width="210mm"
   xmlns:inkscape="http://www.inkscape.org/namespaces/inkscape"
   xmlns:sodipodi="http://sodipodi.sourceforge.net/DTD/sodipodi-0.dtd"
   xmlns="http://www.w3.org/2000/svg"
   xmlns:svg="http://www.w3.org/2000/svg"
   xmlns:rdf="http://www.w3.org/1999/02/22-rdf-syntax-ns#"
   xmlns:cc="http://creativecommons.org/ns#"
   xmlns:dc="http://purl.org/dc/elements/1.1/">
  <defs
     id="defs2">
    <marker
       inkscape:stockid="Arrow1Mend"
       orient="auto"
       refY="0"
       refX="0"
       id="marker1553"
       style="overflow:visible"
       inkscape:isstock="true"
       viewBox="0 0 8.886927 5.078244"
       markerWidth="8.8869267"
       markerHeight="5.0782442"
       preserveAspectRatio="xMidYMid">
      <path
         inkscape:connector-curvature="0"
         id="path1551"
         d="M 0,0 5,-5 -12.5,0 5,5 Z"
         style="fill:#000000;fill-opacity:1;fill-rule:evenodd;stroke:#000000;stroke-width:1pt;stroke-opacity:1"
         transform="matrix(-0.4,0,0,-0.4,-4,0)" />
    </marker>
    <marker
       inkscape:isstock="true"
       style="overflow:visible"
       id="marker1698"
       refX="0"
       refY="0"
       orient="auto"
       inkscape:stockid="Arrow1Mend"
       inkscape:collect="always">
      <path
         transform="matrix(-0.4,0,0,-0.4,-4,0)"
         style="fill:#000000;fill-opacity:1;fill-rule:evenodd;stroke:#000000;stroke-width:1pt;stroke-opacity:1"
         d="M 0,0 5,-5 -12.5,0 5,5 Z"
         id="path1696"
         inkscape:connector-curvature="0" />
    </marker>
    <marker
       inkscape:collect="always"
       inkscape:stockid="Arrow1Mend"
       orient="auto"
       refY="0"
       refX="0"
       id="marker1544"
       style="overflow:visible"
       inkscape:isstock="true">
      <path
         inkscape:connector-curvature="0"
         id="path1542"
         d="M 0,0 5,-5 -12.5,0 5,5 Z"
         style="fill:#000000;fill-opacity:1;fill-rule:evenodd;stroke:#000000;stroke-width:1pt;stroke-opacity:1"
         transform="matrix(-0.4,0,0,-0.4,-4,0)" />
    </marker>
    <marker
       inkscape:collect="always"
       inkscape:isstock="true"
       style="overflow:visible"
       id="marker2046"
       refX="0"
       refY="0"
       orient="auto"
       inkscape:stockid="Arrow1Mend">
      <path
         transform="matrix(-0.4,0,0,-0.4,-4,0)"
         style="fill:#000000;fill-opacity:1;fill-rule:evenodd;stroke:#000000;stroke-width:1pt;stroke-opacity:1"
         d="M 0,0 5,-5 -12.5,0 5,5 Z"
         id="path2044"
         inkscape:connector-curvature="0" />
    </marker>
    <marker
       inkscape:isstock="true"
       style="overflow:visible"
       id="marker2907"
       refX="0"
       refY="0"
       orient="auto"
       inkscape:stockid="Arrow1Mend">
      <path
         transform="matrix(-0.4,0,0,-0.4,-4,0)"
         style="fill:#000000;fill-opacity:1;fill-rule:evenodd;stroke:#000000;stroke-width:1pt;stroke-opacity:1"
         d="M 0,0 5,-5 -12.5,0 5,5 Z"
         id="path2905"
         inkscape:connector-curvature="0" />
    </marker>
    <marker
       inkscape:collect="always"
       inkscape:stockid="Arrow1Mend"
       orient="auto"
       refY="0"
       refX="0"
       id="marker2903"
       style="overflow:visible"
       inkscape:isstock="true">
      <path
         inkscape:connector-curvature="0"
         id="path2901"
         d="M 0,0 5,-5 -12.5,0 5,5 Z"
         style="fill:#000000;fill-opacity:1;fill-rule:evenodd;stroke:#000000;stroke-width:1pt;stroke-opacity:1"
         transform="matrix(-0.4,0,0,-0.4,-4,0)" />
    </marker>
    <marker
       inkscape:isstock="true"
       style="overflow:visible"
       id="Arrow1Lend"
       refX="0"
       refY="0"
       orient="auto"
       inkscape:stockid="Arrow1Lend">
      <path
         transform="matrix(-0.8,0,0,-0.8,-10,0)"
         style="fill:#000000;fill-opacity:1;fill-rule:evenodd;stroke:#000000;stroke-width:1pt;stroke-opacity:1"
         d="M 0,0 5,-5 -12.5,0 5,5 Z"
         id="path2490" />
    </marker>
    <marker
       inkscape:isstock="true"
       style="overflow:visible"
       id="Arrow1Mend"
       refX="0"
       refY="0"
       orient="auto"
       inkscape:stockid="Arrow1Mend">
      <path
         inkscape:connector-curvature="0"
         transform="matrix(-0.4,0,0,-0.4,-4,0)"
         style="fill:#000000;fill-opacity:1;fill-rule:evenodd;stroke:#000000;stroke-width:1pt;stroke-opacity:1"
         d="M 0,0 5,-5 -12.5,0 5,5 Z"
         id="path1240" />
    </marker>
    <marker
       inkscape:isstock="true"
       style="overflow:visible"
       id="Arrow1Mend-3"
       refX="0"
       refY="0"
       orient="auto"
       inkscape:stockid="Arrow1Mend">
      <path
         transform="matrix(-0.4,0,0,-0.4,-4,0)"
         style="fill:#000000;fill-opacity:1;fill-rule:evenodd;stroke:#000000;stroke-width:1pt;stroke-opacity:1"
         d="M 0,0 5,-5 -12.5,0 5,5 Z"
         id="path1240-5"
         inkscape:connector-curvature="0" />
    </marker>
    <marker
       inkscape:isstock="true"
       style="overflow:visible"
       id="Arrow1Mend-1"
       refX="0"
       refY="0"
       orient="auto"
       inkscape:stockid="Arrow1Mend">
      <path
         transform="matrix(-0.4,0,0,-0.4,-4,0)"
         style="fill:#000000;fill-opacity:1;fill-rule:evenodd;stroke:#000000;stroke-width:1pt;stroke-opacity:1"
         d="M 0,0 5,-5 -12.5,0 5,5 Z"
         id="path1240-7"
         inkscape:connector-curvature="0" />
    </marker>
    <marker
       inkscape:isstock="true"
       style="overflow:visible"
       id="Arrow1Mend-1-1"
       refX="0"
       refY="0"
       orient="auto"
       inkscape:stockid="Arrow1Mend">
      <path
         transform="matrix(-0.4,0,0,-0.4,-4,0)"
         style="fill:#000000;fill-opacity:1;fill-rule:evenodd;stroke:#000000;stroke-width:1pt;stroke-opacity:1"
         d="M 0,0 5,-5 -12.5,0 5,5 Z"
         id="path1240-7-2"
         inkscape:connector-curvature="0" />
    </marker>
    <marker
       inkscape:isstock="true"
       style="overflow:visible"
       id="Arrow1Mend-3-4"
       refX="0"
       refY="0"
       orient="auto"
       inkscape:stockid="Arrow1Mend">
      <path
         transform="matrix(-0.4,0,0,-0.4,-4,0)"
         style="fill:#000000;fill-opacity:1;fill-rule:evenodd;stroke:#000000;stroke-width:1pt;stroke-opacity:1"
         d="M 0,0 5,-5 -12.5,0 5,5 Z"
         id="path1240-5-3"
         inkscape:connector-curvature="0" />
    </marker>
    <marker
       inkscape:isstock="true"
       style="overflow:visible"
       id="Arrow1Mend-38"
       refX="0"
       refY="0"
       orient="auto"
       inkscape:stockid="Arrow1Mend">
      <path
         transform="matrix(-0.4,0,0,-0.4,-4,0)"
         style="fill:#000000;fill-opacity:1;fill-rule:evenodd;stroke:#000000;stroke-width:1pt;stroke-opacity:1"
         d="M 0,0 5,-5 -12.5,0 5,5 Z"
         id="path1240-0"
         inkscape:connector-curvature="0" />
    </marker>
    <marker
       inkscape:isstock="true"
       style="overflow:visible"
       id="Arrow1Mend-1-9"
       refX="0"
       refY="0"
       orient="auto"
       inkscape:stockid="Arrow1Mend">
      <path
         transform="matrix(-0.4,0,0,-0.4,-4,0)"
         style="fill:#000000;fill-opacity:1;fill-rule:evenodd;stroke:#000000;stroke-width:1pt;stroke-opacity:1"
         d="M 0,0 5,-5 -12.5,0 5,5 Z"
         id="path1240-7-8"
         inkscape:connector-curvature="0" />
    </marker>
    <marker
       inkscape:stockid="Arrow1Mend"
       orient="auto"
       refY="0"
       refX="0"
       id="marker2903-0"
       style="overflow:visible"
       inkscape:isstock="true">
      <path
         inkscape:connector-curvature="0"
         id="path2901-5"
         d="M 0,0 5,-5 -12.5,0 5,5 Z"
         style="fill:#000000;fill-opacity:1;fill-rule:evenodd;stroke:#000000;stroke-width:1pt;stroke-opacity:1"
         transform="matrix(-0.4,0,0,-0.4,-4,0)" />
    </marker>
    <marker
       inkscape:stockid="Arrow1Mend"
       orient="auto"
       refY="0"
       refX="0"
       id="Arrow1Mend-3-9"
       style="overflow:visible"
       inkscape:isstock="true">
      <path
         inkscape:connector-curvature="0"
         id="path1240-5-2"
         d="M 0,0 5,-5 -12.5,0 5,5 Z"
         style="fill:#000000;fill-opacity:1;fill-rule:evenodd;stroke:#000000;stroke-width:1pt;stroke-opacity:1"
         transform="matrix(-0.4,0,0,-0.4,-4,0)" />
    </marker>
    <marker
       inkscape:stockid="Arrow1Mend"
       orient="auto"
       refY="0"
       refX="0"
       id="Arrow1Mend-1-98"
       style="overflow:visible"
       inkscape:isstock="true">
      <path
         inkscape:connector-curvature="0"
         id="path1240-7-9"
         d="M 0,0 5,-5 -12.5,0 5,5 Z"
         style="fill:#000000;fill-opacity:1;fill-rule:evenodd;stroke:#000000;stroke-width:1pt;stroke-opacity:1"
         transform="matrix(-0.4,0,0,-0.4,-4,0)" />
    </marker>
    <marker
       inkscape:stockid="Arrow1Mend"
       orient="auto"
       refY="0"
       refX="0"
       id="Arrow1Mend-1-9-0"
       style="overflow:visible"
       inkscape:isstock="true">
      <path
         inkscape:connector-curvature="0"
         id="path1240-7-8-3"
         d="M 0,0 5,-5 -12.5,0 5,5 Z"
         style="fill:#000000;fill-opacity:1;fill-rule:evenodd;stroke:#000000;stroke-width:1pt;stroke-opacity:1"
         transform="matrix(-0.4,0,0,-0.4,-4,0)" />
    </marker>
    <marker
       inkscape:isstock="true"
       style="overflow:visible"
       id="marker2903-03"
       refX="0"
       refY="0"
       orient="auto"
       inkscape:stockid="Arrow1Mend">
      <path
         transform="matrix(-0.4,0,0,-0.4,-4,0)"
         style="fill:#000000;fill-opacity:1;fill-rule:evenodd;stroke:#000000;stroke-width:1pt;stroke-opacity:1"
         d="M 0,0 5,-5 -12.5,0 5,5 Z"
         id="path2901-7"
         inkscape:connector-curvature="0" />
    </marker>
    <marker
       inkscape:isstock="true"
       style="overflow:visible"
       id="marker2903-0-5"
       refX="0"
       refY="0"
       orient="auto"
       inkscape:stockid="Arrow1Mend">
      <path
         transform="matrix(-0.4,0,0,-0.4,-4,0)"
         style="fill:#000000;fill-opacity:1;fill-rule:evenodd;stroke:#000000;stroke-width:1pt;stroke-opacity:1"
         d="M 0,0 5,-5 -12.5,0 5,5 Z"
         id="path2901-5-4"
         inkscape:connector-curvature="0" />
    </marker>
    <marker
       inkscape:isstock="true"
       style="overflow:visible"
       id="marker3835-6"
       refX="0"
       refY="0"
       orient="auto"
       inkscape:stockid="Arrow1Mend">
      <path
         transform="matrix(-0.4,0,0,-0.4,-4,0)"
         style="fill:#000000;fill-opacity:1;fill-rule:evenodd;stroke:#000000;stroke-width:1pt;stroke-opacity:1"
         d="M 0,0 5,-5 -12.5,0 5,5 Z"
         id="path3833-7"
         inkscape:connector-curvature="0" />
    </marker>
    <marker
       inkscape:stockid="Arrow1Mend"
       orient="auto"
       refY="0"
       refX="0"
       id="marker2907-3"
       style="overflow:visible"
       inkscape:isstock="true">
      <path
         inkscape:connector-curvature="0"
         id="path2905-5"
         d="M 0,0 5,-5 -12.5,0 5,5 Z"
         style="fill:#000000;fill-opacity:1;fill-rule:evenodd;stroke:#000000;stroke-width:1pt;stroke-opacity:1"
         transform="matrix(-0.4,0,0,-0.4,-4,0)" />
    </marker>
    <marker
       inkscape:stockid="Arrow1Mend"
       orient="auto"
       refY="0"
       refX="0"
       id="Arrow1Mend-3-2"
       style="overflow:visible"
       inkscape:isstock="true">
      <path
         inkscape:connector-curvature="0"
         id="path1240-5-0"
         d="M 0,0 5,-5 -12.5,0 5,5 Z"
         style="fill:#000000;fill-opacity:1;fill-rule:evenodd;stroke:#000000;stroke-width:1pt;stroke-opacity:1"
         transform="matrix(-0.4,0,0,-0.4,-4,0)" />
    </marker>
    <marker
       inkscape:stockid="Arrow1Mend"
       orient="auto"
       refY="0"
       refX="0"
       id="Arrow1Mend-1-3"
       style="overflow:visible"
       inkscape:isstock="true">
      <path
         inkscape:connector-curvature="0"
         id="path1240-7-94"
         d="M 0,0 5,-5 -12.5,0 5,5 Z"
         style="fill:#000000;fill-opacity:1;fill-rule:evenodd;stroke:#000000;stroke-width:1pt;stroke-opacity:1"
         transform="matrix(-0.4,0,0,-0.4,-4,0)" />
    </marker>
    <marker
       inkscape:stockid="Arrow1Mend"
       orient="auto"
       refY="0"
       refX="0"
       id="Arrow1Mend-3-21"
       style="overflow:visible"
       inkscape:isstock="true">
      <path
         inkscape:connector-curvature="0"
         id="path1240-5-1"
         d="M 0,0 5,-5 -12.5,0 5,5 Z"
         style="fill:#000000;fill-opacity:1;fill-rule:evenodd;stroke:#000000;stroke-width:1pt;stroke-opacity:1"
         transform="matrix(-0.4,0,0,-0.4,-4,0)" />
    </marker>
    <marker
       inkscape:stockid="Arrow1Mend"
       orient="auto"
       refY="0"
       refX="0"
       id="Arrow1Mend-1-0"
       style="overflow:visible"
       inkscape:isstock="true">
      <path
         inkscape:connector-curvature="0"
         id="path1240-7-99"
         d="M 0,0 5,-5 -12.5,0 5,5 Z"
         style="fill:#000000;fill-opacity:1;fill-rule:evenodd;stroke:#000000;stroke-width:1pt;stroke-opacity:1"
         transform="matrix(-0.4,0,0,-0.4,-4,0)" />
    </marker>
    <marker
       inkscape:stockid="Arrow1Mend"
       orient="auto"
       refY="0"
       refX="0"
       id="Arrow1Mend-3-27"
       style="overflow:visible"
       inkscape:isstock="true">
      <path
         inkscape:connector-curvature="0"
         id="path1240-5-12"
         d="M 0,0 5,-5 -12.5,0 5,5 Z"
         style="fill:#000000;fill-opacity:1;fill-rule:evenodd;stroke:#000000;stroke-width:1pt;stroke-opacity:1"
         transform="matrix(-0.4,0,0,-0.4,-4,0)" />
    </marker>
    <marker
       inkscape:stockid="Arrow1Mend"
       orient="auto"
       refY="0"
       refX="0"
       id="Arrow1Mend-1-2"
       style="overflow:visible"
       inkscape:isstock="true">
      <path
         inkscape:connector-curvature="0"
         id="path1240-7-1"
         d="M 0,0 5,-5 -12.5,0 5,5 Z"
         style="fill:#000000;fill-opacity:1;fill-rule:evenodd;stroke:#000000;stroke-width:1pt;stroke-opacity:1"
         transform="matrix(-0.4,0,0,-0.4,-4,0)" />
    </marker>
    <marker
       inkscape:isstock="true"
       style="overflow:visible"
       id="marker1553-2"
       refX="0"
       refY="0"
       orient="auto"
       inkscape:stockid="Arrow1Mend">
      <path
         transform="matrix(-0.4,0,0,-0.4,-4,0)"
         style="fill:#000000;fill-opacity:1;fill-rule:evenodd;stroke:#000000;stroke-width:1pt;stroke-opacity:1"
         d="M 0,0 5,-5 -12.5,0 5,5 Z"
         id="path1551-7"
         inkscape:connector-curvature="0" />
    </marker>
    <marker
       inkscape:stockid="Arrow1Mend"
       orient="auto"
       refY="0"
       refX="0"
       id="marker1553-2-2"
       style="overflow:visible"
       inkscape:isstock="true">
      <path
         inkscape:connector-curvature="0"
         id="path1551-7-4"
         d="M 0,0 5,-5 -12.5,0 5,5 Z"
         style="fill:#000000;fill-opacity:1;fill-rule:evenodd;stroke:#000000;stroke-width:1pt;stroke-opacity:1"
         transform="matrix(-0.4,0,0,-0.4,-4,0)" />
    </marker>
    <marker
       inkscape:isstock="true"
       style="overflow:visible"
       id="marker1553-7"
       refX="0"
       refY="0"
       orient="auto"
       inkscape:stockid="Arrow1Mend">
      <path
         transform="matrix(-0.4,0,0,-0.4,-4,0)"
         style="fill:#000000;fill-opacity:1;fill-rule:evenodd;stroke:#000000;stroke-width:1pt;stroke-opacity:1"
         d="M 0,0 5,-5 -12.5,0 5,5 Z"
         id="path1551-9"
         inkscape:connector-curvature="0" />
    </marker>
    <marker
       inkscape:isstock="true"
       style="overflow:visible"
       id="marker1553-2-2-0"
       refX="0"
       refY="0"
       orient="auto"
       inkscape:stockid="Arrow1Mend">
      <path
         transform="matrix(-0.4,0,0,-0.4,-4,0)"
         style="fill:#000000;fill-opacity:1;fill-rule:evenodd;stroke:#000000;stroke-width:1pt;stroke-opacity:1"
         d="M 0,0 5,-5 -12.5,0 5,5 Z"
         id="path1551-7-4-1"
         inkscape:connector-curvature="0" />
    </marker>
    <marker
       inkscape:stockid="Arrow1Mend"
       orient="auto"
       refY="0"
       refX="0"
       id="marker1553-2-2-0-5"
       style="overflow:visible"
       inkscape:isstock="true">
      <path
         inkscape:connector-curvature="0"
         id="path1551-7-4-1-2"
         d="M 0,0 5,-5 -12.5,0 5,5 Z"
         style="fill:#000000;fill-opacity:1;fill-rule:evenodd;stroke:#000000;stroke-width:1pt;stroke-opacity:1"
         transform="matrix(-0.4,0,0,-0.4,-4,0)" />
    </marker>
    <marker
       inkscape:isstock="true"
       style="overflow:visible"
       id="marker1553-5"
       refX="0"
       refY="0"
       orient="auto"
       inkscape:stockid="Arrow1Mend">
      <path
         transform="matrix(-0.4,0,0,-0.4,-4,0)"
         style="fill:#000000;fill-opacity:1;fill-rule:evenodd;stroke:#000000;stroke-width:1pt;stroke-opacity:1"
         d="M 0,0 5,-5 -12.5,0 5,5 Z"
         id="path1551-8"
         inkscape:connector-curvature="0" />
    </marker>
    <marker
       inkscape:isstock="true"
       style="overflow:visible"
       id="marker1553-1"
       refX="0"
       refY="0"
       orient="auto"
       inkscape:stockid="Arrow1Mend">
      <path
         transform="matrix(-0.4,0,0,-0.4,-4,0)"
         style="fill:#000000;fill-opacity:1;fill-rule:evenodd;stroke:#000000;stroke-width:1pt;stroke-opacity:1"
         d="M 0,0 5,-5 -12.5,0 5,5 Z"
         id="path1551-2"
         inkscape:connector-curvature="0" />
    </marker>
    <marker
       inkscape:stockid="Arrow1Mend"
       orient="auto"
       refY="0"
       refX="0"
       id="marker1553-5-9"
       style="overflow:visible"
       inkscape:isstock="true">
      <path
         inkscape:connector-curvature="0"
         id="path1551-8-2"
         d="M 0,0 5,-5 -12.5,0 5,5 Z"
         style="fill:#000000;fill-opacity:1;fill-rule:evenodd;stroke:#000000;stroke-width:1pt;stroke-opacity:1"
         transform="matrix(-0.4,0,0,-0.4,-4,0)" />
    </marker>
    <marker
       inkscape:stockid="Arrow1Mend"
       orient="auto"
       refY="0"
       refX="0"
       id="marker2046-4"
       style="overflow:visible"
       inkscape:isstock="true"
       inkscape:collect="always">
      <path
         inkscape:connector-curvature="0"
         id="path2044-5"
         d="M 0,0 5,-5 -12.5,0 5,5 Z"
         style="fill:#000000;fill-opacity:1;fill-rule:evenodd;stroke:#000000;stroke-width:1pt;stroke-opacity:1"
         transform="matrix(-0.4,0,0,-0.4,-4,0)" />
    </marker>
    <marker
       inkscape:collect="always"
       inkscape:stockid="Arrow1Mend"
       orient="auto"
       refY="0"
       refX="0"
       id="marker1544-3"
       style="overflow:visible"
       inkscape:isstock="true">
      <path
         inkscape:connector-curvature="0"
         id="path1542-3"
         d="M 0,0 5,-5 -12.5,0 5,5 Z"
         style="fill:#000000;fill-opacity:1;fill-rule:evenodd;stroke:#000000;stroke-width:1pt;stroke-opacity:1"
         transform="matrix(-0.4,0,0,-0.4,-4,0)" />
    </marker>
    <marker
       inkscape:isstock="true"
       style="overflow:visible"
       id="marker1698-4"
       refX="0"
       refY="0"
       orient="auto"
       inkscape:stockid="Arrow1Mend"
       inkscape:collect="always">
      <path
         transform="matrix(-0.4,0,0,-0.4,-4,0)"
         style="fill:#000000;fill-opacity:1;fill-rule:evenodd;stroke:#000000;stroke-width:1pt;stroke-opacity:1"
         d="M 0,0 5,-5 -12.5,0 5,5 Z"
         id="path1696-6"
         inkscape:connector-curvature="0" />
    </marker>
    <marker
       inkscape:isstock="true"
       style="overflow:visible"
       id="marker2903-0-5-3"
       refX="0"
       refY="0"
       orient="auto"
       inkscape:stockid="Arrow1Mend">
      <path
         transform="matrix(-0.4,0,0,-0.4,-4,0)"
         style="fill:#000000;fill-opacity:1;fill-rule:evenodd;stroke:#000000;stroke-width:1pt;stroke-opacity:1"
         d="M 0,0 5,-5 -12.5,0 5,5 Z"
         id="path2901-5-4-9"
         inkscape:connector-curvature="0" />
    </marker>
    <marker
       inkscape:isstock="true"
       style="overflow:visible"
       id="marker2903-0-5-3-3"
       refX="0"
       refY="0"
       orient="auto"
       inkscape:stockid="Arrow1Mend">
      <path
         transform="matrix(-0.4,0,0,-0.4,-4,0)"
         style="fill:#000000;fill-opacity:1;fill-rule:evenodd;stroke:#000000;stroke-width:1pt;stroke-opacity:1"
         d="M 0,0 5,-5 -12.5,0 5,5 Z"
         id="path2901-5-4-9-3"
         inkscape:connector-curvature="0" />
    </marker>
    <marker
       inkscape:isstock="true"
       style="overflow:visible"
       id="marker2903-0-5-3-3-3"
       refX="0"
       refY="0"
       orient="auto"
       inkscape:stockid="Arrow1Mend">
      <path
         transform="matrix(-0.4,0,0,-0.4,-4,0)"
         style="fill:#000000;fill-opacity:1;fill-rule:evenodd;stroke:#000000;stroke-width:1pt;stroke-opacity:1"
         d="M 0,0 5,-5 -12.5,0 5,5 Z"
         id="path2901-5-4-9-3-7"
         inkscape:connector-curvature="0" />
    </marker>
    <marker
       inkscape:collect="always"
       inkscape:stockid="Arrow1Mend"
       orient="auto"
       refY="0"
       refX="0"
       id="marker1544-3-9"
       style="overflow:visible"
       inkscape:isstock="true">
<<<<<<< HEAD
      <path
         inkscape:connector-curvature="0"
         id="path1542-3-4"
         d="M 0,0 5,-5 -12.5,0 5,5 Z"
         style="fill:#000000;fill-opacity:1;fill-rule:evenodd;stroke:#000000;stroke-width:1pt;stroke-opacity:1"
         transform="matrix(-0.4,0,0,-0.4,-4,0)" />
    </marker>
    <marker
       inkscape:collect="always"
       inkscape:stockid="Arrow1Mend"
       orient="auto"
       refY="0"
       refX="0"
       id="marker2903-2"
       style="overflow:visible"
       inkscape:isstock="true">
      <path
         inkscape:connector-curvature="0"
         id="path2901-50"
         d="M 0,0 5,-5 -12.5,0 5,5 Z"
         style="fill:#000000;fill-opacity:1;fill-rule:evenodd;stroke:#000000;stroke-width:1pt;stroke-opacity:1"
         transform="matrix(-0.4,0,0,-0.4,-4,0)" />
    </marker>
    <marker
       inkscape:stockid="Arrow1Mend"
       orient="auto"
       refY="0"
       refX="0"
       id="marker1553-3"
       style="overflow:visible"
       inkscape:isstock="true"
       viewBox="0 0 8.886927 5.078244"
       markerWidth="8.8869267"
       markerHeight="5.0782442"
       preserveAspectRatio="xMidYMid">
      <path
         inkscape:connector-curvature="0"
         id="path1551-6"
         d="M 0,0 5,-5 -12.5,0 5,5 Z"
         style="fill:#000000;fill-opacity:1;fill-rule:evenodd;stroke:#000000;stroke-width:1pt;stroke-opacity:1"
         transform="matrix(-0.4,0,0,-0.4,-4,0)" />
    </marker>
    <marker
       inkscape:isstock="true"
       style="overflow:visible"
       id="marker1553-5-6"
       refX="0"
       refY="0"
       orient="auto"
       inkscape:stockid="Arrow1Mend">
      <path
         transform="matrix(-0.4,0,0,-0.4,-4,0)"
         style="fill:#000000;fill-opacity:1;fill-rule:evenodd;stroke:#000000;stroke-width:1pt;stroke-opacity:1"
         d="M 0,0 5,-5 -12.5,0 5,5 Z"
         id="path1551-8-6"
         inkscape:connector-curvature="0" />
    </marker>
    <marker
       inkscape:isstock="true"
       style="overflow:visible"
       id="Arrow1Mend-3-7"
       refX="0"
       refY="0"
       orient="auto"
       inkscape:stockid="Arrow1Mend">
      <path
         transform="matrix(-0.4,0,0,-0.4,-4,0)"
         style="fill:#000000;fill-opacity:1;fill-rule:evenodd;stroke:#000000;stroke-width:1pt;stroke-opacity:1"
         d="M 0,0 5,-5 -12.5,0 5,5 Z"
         id="path1240-5-36"
         inkscape:connector-curvature="0" />
    </marker>
    <marker
       inkscape:isstock="true"
       style="overflow:visible"
       id="Arrow1Mend-1-29"
       refX="0"
       refY="0"
       orient="auto"
       inkscape:stockid="Arrow1Mend">
      <path
         transform="matrix(-0.4,0,0,-0.4,-4,0)"
         style="fill:#000000;fill-opacity:1;fill-rule:evenodd;stroke:#000000;stroke-width:1pt;stroke-opacity:1"
         d="M 0,0 5,-5 -12.5,0 5,5 Z"
         id="path1240-7-23"
         inkscape:connector-curvature="0" />
    </marker>
    <marker
       inkscape:collect="always"
       inkscape:stockid="Arrow1Mend"
       orient="auto"
       refY="0"
       refX="0"
       id="marker1544-3-9-8"
       style="overflow:visible"
       inkscape:isstock="true">
      <path
         inkscape:connector-curvature="0"
         id="path1542-3-4-8"
         d="M 0,0 5,-5 -12.5,0 5,5 Z"
         style="fill:#000000;fill-opacity:1;fill-rule:evenodd;stroke:#000000;stroke-width:1pt;stroke-opacity:1"
         transform="matrix(-0.4,0,0,-0.4,-4,0)" />
    </marker>
    <marker
       inkscape:isstock="true"
       style="overflow:visible"
       id="marker2903-0-5-3-8"
       refX="0"
       refY="0"
       orient="auto"
       inkscape:stockid="Arrow1Mend">
      <path
         transform="matrix(-0.4,0,0,-0.4,-4,0)"
         style="fill:#000000;fill-opacity:1;fill-rule:evenodd;stroke:#000000;stroke-width:1pt;stroke-opacity:1"
         d="M 0,0 5,-5 -12.5,0 5,5 Z"
         id="path2901-5-4-9-9"
         inkscape:connector-curvature="0" />
    </marker>
    <marker
       inkscape:isstock="true"
       style="overflow:visible"
       id="marker2903-0-5-3-3-4"
       refX="0"
       refY="0"
       orient="auto"
       inkscape:stockid="Arrow1Mend">
      <path
         transform="matrix(-0.4,0,0,-0.4,-4,0)"
         style="fill:#000000;fill-opacity:1;fill-rule:evenodd;stroke:#000000;stroke-width:1pt;stroke-opacity:1"
         d="M 0,0 5,-5 -12.5,0 5,5 Z"
         id="path2901-5-4-9-3-3"
         inkscape:connector-curvature="0" />
    </marker>
    <marker
       inkscape:isstock="true"
       style="overflow:visible"
       id="marker2903-0-5-3-3-3-9"
       refX="0"
       refY="0"
       orient="auto"
       inkscape:stockid="Arrow1Mend">
      <path
         transform="matrix(-0.4,0,0,-0.4,-4,0)"
         style="fill:#000000;fill-opacity:1;fill-rule:evenodd;stroke:#000000;stroke-width:1pt;stroke-opacity:1"
         d="M 0,0 5,-5 -12.5,0 5,5 Z"
         id="path2901-5-4-9-3-7-0"
         inkscape:connector-curvature="0" />
    </marker>
  </defs>
  <sodipodi:namedview
     inkscape:document-rotation="0"
     inkscape:window-maximized="0"
     inkscape:window-y="10"
     inkscape:window-x="64"
     inkscape:window-height="1243"
     inkscape:window-width="2308"
     showgrid="false"
     inkscape:current-layer="layer1"
     inkscape:document-units="mm"
     inkscape:cy="467.70062"
     inkscape:cx="340.4214"
     inkscape:zoom="0.49497475"
     inkscape:pageshadow="2"
     inkscape:pageopacity="0.0"
     borderopacity="1.0"
     bordercolor="#666666"
     pagecolor="#ffffff"
     id="base"
     inkscape:pagecheckerboard="0"
     inkscape:showpageshadow="2"
     inkscape:deskcolor="#d1d1d1" />
  <metadata
     id="metadata5">
    <rdf:RDF>
      <cc:Work
         rdf:about="">
        <dc:format>image/svg+xml</dc:format>
        <dc:type
           rdf:resource="http://purl.org/dc/dcmitype/StillImage" />
      </cc:Work>
    </rdf:RDF>
  </metadata>
  <g
     transform="translate(0,-87)"
     id="layer1"
     inkscape:groupmode="layer"
     inkscape:label="Layer 1">
    <rect
       style="fill:#ffffff;stroke:#000000;stroke-width:0.499999;stroke-dasharray:none"
       id="rect11297"
       width="170.51794"
       height="274.75308"
       x="1.6036171"
       y="98.225327" />
    <g
       id="g10983"
       transform="translate(-1.5783156,8.4991933)">
      <path
         style="fill:none;stroke:#000000;stroke-width:0.505809;stroke-linecap:butt;stroke-linejoin:miter;stroke-miterlimit:4;stroke-dasharray:none;stroke-opacity:1;marker-end:url(#marker2046-4)"
         d="m 101.89746,109.12387 v 11.88244"
         id="path2042-5"
         sodipodi:nodetypes="cc" />
      <g
         style="stroke-width:0.394084;stroke-miterlimit:4;stroke-dasharray:none"
         transform="matrix(0.65975825,0,0,0.65975825,34.532185,38.376787)"
         id="g1528">
        <rect
           style="fill:#c6afe9;fill-opacity:1;stroke:#000000;stroke-width:0.394084;stroke-linecap:round;stroke-linejoin:round;stroke-miterlimit:4;stroke-dasharray:none;stroke-dashoffset:0;stroke-opacity:1"
           id="rect3810-6"
           width="31.757675"
           height="9.0714264"
           x="168.95998"
           y="86.786758" />
        <text
           xml:space="preserve"
           style="font-style:normal;font-variant:normal;font-weight:normal;font-stretch:normal;font-size:5.34708px;line-height:1.25;font-family:Arial;-inkscape-font-specification:Arial;letter-spacing:0px;word-spacing:0px;fill:#000000;fill-opacity:1;stroke:none;stroke-width:0.394084;stroke-miterlimit:4;stroke-dasharray:none"
           x="172.62381"
           y="93.236244"
           id="text3808-8"><tspan
             sodipodi:role="line"
             id="tspan3806-5"
             x="172.62381"
             y="93.236244"
             style="font-size:5.34708px;stroke:none;stroke-width:0.394084;stroke-miterlimit:4;stroke-dasharray:none">Standards</tspan></text>
      </g>
      <g
         transform="matrix(0.65975825,0,0,0.65975825,34.193104,38.243153)"
         id="g1536">
        <rect
           style="fill:#f4d7ee;fill-opacity:1;stroke:#000000;stroke-width:0.362254;stroke-linecap:round;stroke-linejoin:round;stroke-miterlimit:4;stroke-dasharray:none;stroke-dashoffset:0;stroke-opacity:1"
           id="rect3810-69"
           width="26.458332"
           height="9.0714283"
           x="172.1236"
           y="101.35342" />
=======
      <path
         inkscape:connector-curvature="0"
         id="path1542-3-4"
         d="M 0,0 5,-5 -12.5,0 5,5 Z"
         style="fill:#000000;fill-opacity:1;fill-rule:evenodd;stroke:#000000;stroke-width:1pt;stroke-opacity:1"
         transform="matrix(-0.4,0,0,-0.4,-4,0)" />
    </marker>
    <marker
       inkscape:stockid="Arrow1Mend"
       orient="auto"
       refY="0"
       refX="0"
       id="marker1553-3"
       style="overflow:visible"
       inkscape:isstock="true"
       viewBox="0 0 8.886927 5.078244"
       markerWidth="8.8869267"
       markerHeight="5.0782442"
       preserveAspectRatio="xMidYMid">
      <path
         inkscape:connector-curvature="0"
         id="path1551-6"
         d="M 0,0 5,-5 -12.5,0 5,5 Z"
         style="fill:#000000;fill-opacity:1;fill-rule:evenodd;stroke:#000000;stroke-width:1pt;stroke-opacity:1"
         transform="matrix(-0.4,0,0,-0.4,-4,0)" />
    </marker>
    <marker
       inkscape:isstock="true"
       style="overflow:visible"
       id="marker1553-5-6"
       refX="0"
       refY="0"
       orient="auto"
       inkscape:stockid="Arrow1Mend">
      <path
         transform="matrix(-0.4,0,0,-0.4,-4,0)"
         style="fill:#000000;fill-opacity:1;fill-rule:evenodd;stroke:#000000;stroke-width:1pt;stroke-opacity:1"
         d="M 0,0 5,-5 -12.5,0 5,5 Z"
         id="path1551-8-6"
         inkscape:connector-curvature="0" />
    </marker>
    <marker
       inkscape:isstock="true"
       style="overflow:visible"
       id="Arrow1Mend-3-7"
       refX="0"
       refY="0"
       orient="auto"
       inkscape:stockid="Arrow1Mend">
      <path
         transform="matrix(-0.4,0,0,-0.4,-4,0)"
         style="fill:#000000;fill-opacity:1;fill-rule:evenodd;stroke:#000000;stroke-width:1pt;stroke-opacity:1"
         d="M 0,0 5,-5 -12.5,0 5,5 Z"
         id="path1240-5-36"
         inkscape:connector-curvature="0" />
    </marker>
    <marker
       inkscape:isstock="true"
       style="overflow:visible"
       id="Arrow1Mend-1-29"
       refX="0"
       refY="0"
       orient="auto"
       inkscape:stockid="Arrow1Mend">
      <path
         transform="matrix(-0.4,0,0,-0.4,-4,0)"
         style="fill:#000000;fill-opacity:1;fill-rule:evenodd;stroke:#000000;stroke-width:1pt;stroke-opacity:1"
         d="M 0,0 5,-5 -12.5,0 5,5 Z"
         id="path1240-7-23"
         inkscape:connector-curvature="0" />
    </marker>
    <marker
       inkscape:isstock="true"
       style="overflow:visible"
       id="marker2903-0-5-3-8"
       refX="0"
       refY="0"
       orient="auto"
       inkscape:stockid="Arrow1Mend">
      <path
         transform="matrix(-0.4,0,0,-0.4,-4,0)"
         style="fill:#000000;fill-opacity:1;fill-rule:evenodd;stroke:#000000;stroke-width:1pt;stroke-opacity:1"
         d="M 0,0 5,-5 -12.5,0 5,5 Z"
         id="path2901-5-4-9-9"
         inkscape:connector-curvature="0" />
    </marker>
    <marker
       inkscape:isstock="true"
       style="overflow:visible"
       id="marker2903-0-5-3-3-4"
       refX="0"
       refY="0"
       orient="auto"
       inkscape:stockid="Arrow1Mend">
      <path
         transform="matrix(-0.4,0,0,-0.4,-4,0)"
         style="fill:#000000;fill-opacity:1;fill-rule:evenodd;stroke:#000000;stroke-width:1pt;stroke-opacity:1"
         d="M 0,0 5,-5 -12.5,0 5,5 Z"
         id="path2901-5-4-9-3-3"
         inkscape:connector-curvature="0" />
    </marker>
    <marker
       inkscape:isstock="true"
       style="overflow:visible"
       id="marker2903-0-5-3-3-3-9"
       refX="0"
       refY="0"
       orient="auto"
       inkscape:stockid="Arrow1Mend">
      <path
         transform="matrix(-0.4,0,0,-0.4,-4,0)"
         style="fill:#000000;fill-opacity:1;fill-rule:evenodd;stroke:#000000;stroke-width:1pt;stroke-opacity:1"
         d="M 0,0 5,-5 -12.5,0 5,5 Z"
         id="path2901-5-4-9-3-7-0"
         inkscape:connector-curvature="0" />
    </marker>
    <marker
       inkscape:collect="always"
       inkscape:stockid="Arrow1Mend"
       orient="auto"
       refY="0"
       refX="0"
       id="marker2903-2"
       style="overflow:visible"
       inkscape:isstock="true">
      <path
         inkscape:connector-curvature="0"
         id="path2901-4"
         d="M 0,0 5,-5 -12.5,0 5,5 Z"
         style="fill:#000000;fill-opacity:1;fill-rule:evenodd;stroke:#000000;stroke-width:1pt;stroke-opacity:1"
         transform="matrix(-0.4,0,0,-0.4,-4,0)" />
    </marker>
    <marker
       inkscape:stockid="Arrow1Mend"
       orient="auto"
       refY="0"
       refX="0"
       id="marker1553-56"
       style="overflow:visible"
       inkscape:isstock="true"
       viewBox="0 0 8.886927 5.078244"
       markerWidth="8.8869267"
       markerHeight="5.0782442"
       preserveAspectRatio="xMidYMid">
      <path
         inkscape:connector-curvature="0"
         id="path1551-82"
         d="M 0,0 5,-5 -12.5,0 5,5 Z"
         style="fill:#000000;fill-opacity:1;fill-rule:evenodd;stroke:#000000;stroke-width:1pt;stroke-opacity:1"
         transform="matrix(-0.4,0,0,-0.4,-4,0)" />
    </marker>
    <marker
       inkscape:isstock="true"
       style="overflow:visible"
       id="marker1553-5-8"
       refX="0"
       refY="0"
       orient="auto"
       inkscape:stockid="Arrow1Mend">
      <path
         transform="matrix(-0.4,0,0,-0.4,-4,0)"
         style="fill:#000000;fill-opacity:1;fill-rule:evenodd;stroke:#000000;stroke-width:1pt;stroke-opacity:1"
         d="M 0,0 5,-5 -12.5,0 5,5 Z"
         id="path1551-8-1"
         inkscape:connector-curvature="0" />
    </marker>
    <marker
       inkscape:isstock="true"
       style="overflow:visible"
       id="Arrow1Mend-3-23"
       refX="0"
       refY="0"
       orient="auto"
       inkscape:stockid="Arrow1Mend">
      <path
         transform="matrix(-0.4,0,0,-0.4,-4,0)"
         style="fill:#000000;fill-opacity:1;fill-rule:evenodd;stroke:#000000;stroke-width:1pt;stroke-opacity:1"
         d="M 0,0 5,-5 -12.5,0 5,5 Z"
         id="path1240-5-30"
         inkscape:connector-curvature="0" />
    </marker>
    <marker
       inkscape:isstock="true"
       style="overflow:visible"
       id="Arrow1Mend-1-96"
       refX="0"
       refY="0"
       orient="auto"
       inkscape:stockid="Arrow1Mend">
      <path
         transform="matrix(-0.4,0,0,-0.4,-4,0)"
         style="fill:#000000;fill-opacity:1;fill-rule:evenodd;stroke:#000000;stroke-width:1pt;stroke-opacity:1"
         d="M 0,0 5,-5 -12.5,0 5,5 Z"
         id="path1240-7-3"
         inkscape:connector-curvature="0" />
    </marker>
    <marker
       inkscape:collect="always"
       inkscape:stockid="Arrow1Mend"
       orient="auto"
       refY="0"
       refX="0"
       id="marker1544-3-9-6"
       style="overflow:visible"
       inkscape:isstock="true">
      <path
         inkscape:connector-curvature="0"
         id="path1542-3-4-4"
         d="M 0,0 5,-5 -12.5,0 5,5 Z"
         style="fill:#000000;fill-opacity:1;fill-rule:evenodd;stroke:#000000;stroke-width:1pt;stroke-opacity:1"
         transform="matrix(-0.4,0,0,-0.4,-4,0)" />
    </marker>
    <marker
       inkscape:isstock="true"
       style="overflow:visible"
       id="marker2903-0-5-3-83"
       refX="0"
       refY="0"
       orient="auto"
       inkscape:stockid="Arrow1Mend">
      <path
         transform="matrix(-0.4,0,0,-0.4,-4,0)"
         style="fill:#000000;fill-opacity:1;fill-rule:evenodd;stroke:#000000;stroke-width:1pt;stroke-opacity:1"
         d="M 0,0 5,-5 -12.5,0 5,5 Z"
         id="path2901-5-4-9-95"
         inkscape:connector-curvature="0" />
    </marker>
    <marker
       inkscape:isstock="true"
       style="overflow:visible"
       id="marker2903-0-5-3-3-8"
       refX="0"
       refY="0"
       orient="auto"
       inkscape:stockid="Arrow1Mend">
      <path
         transform="matrix(-0.4,0,0,-0.4,-4,0)"
         style="fill:#000000;fill-opacity:1;fill-rule:evenodd;stroke:#000000;stroke-width:1pt;stroke-opacity:1"
         d="M 0,0 5,-5 -12.5,0 5,5 Z"
         id="path2901-5-4-9-3-70"
         inkscape:connector-curvature="0" />
    </marker>
    <marker
       inkscape:isstock="true"
       style="overflow:visible"
       id="marker2903-0-5-3-3-3-5"
       refX="0"
       refY="0"
       orient="auto"
       inkscape:stockid="Arrow1Mend">
      <path
         transform="matrix(-0.4,0,0,-0.4,-4,0)"
         style="fill:#000000;fill-opacity:1;fill-rule:evenodd;stroke:#000000;stroke-width:1pt;stroke-opacity:1"
         d="M 0,0 5,-5 -12.5,0 5,5 Z"
         id="path2901-5-4-9-3-7-6"
         inkscape:connector-curvature="0" />
    </marker>
  </defs>
  <sodipodi:namedview
     inkscape:document-rotation="0"
     inkscape:window-maximized="0"
     inkscape:window-y="10"
     inkscape:window-x="64"
     inkscape:window-height="1243"
     inkscape:window-width="2308"
     showgrid="false"
     inkscape:current-layer="layer1"
     inkscape:document-units="mm"
     inkscape:cy="183.21428"
     inkscape:cx="341.78571"
     inkscape:zoom="1.4"
     inkscape:pageshadow="2"
     inkscape:pageopacity="0.0"
     borderopacity="1.0"
     bordercolor="#666666"
     pagecolor="#ffffff"
     id="base"
     inkscape:pagecheckerboard="0"
     inkscape:showpageshadow="2"
     inkscape:deskcolor="#d1d1d1" />
  <metadata
     id="metadata5">
    <rdf:RDF>
      <cc:Work
         rdf:about="">
        <dc:format>image/svg+xml</dc:format>
        <dc:type
           rdf:resource="http://purl.org/dc/dcmitype/StillImage" />
      </cc:Work>
    </rdf:RDF>
  </metadata>
  <g
     transform="translate(0,-87)"
     id="layer1"
     inkscape:groupmode="layer"
     inkscape:label="Layer 1">
    <rect
       style="fill:#ffffff;stroke:#000000;stroke-width:0.499999;stroke-dasharray:none"
       id="rect11297"
       width="170.51794"
       height="274.75308"
       x="1.6036171"
       y="98.225327" />
    <path
       style="fill:none;stroke:#000000;stroke-width:0.505809;stroke-linecap:butt;stroke-linejoin:miter;stroke-miterlimit:4;stroke-dasharray:none;stroke-opacity:1;marker-end:url(#marker2046-4)"
       d="M 100.31914,117.62306 V 129.5055"
       id="path2042-5"
       sodipodi:nodetypes="cc" />
    <g
       style="stroke-width:0.394084;stroke-miterlimit:4;stroke-dasharray:none"
       transform="matrix(0.65975825,0,0,0.65975825,32.953869,46.87598)"
       id="g1528">
      <rect
         style="fill:#c6afe9;fill-opacity:1;stroke:#000000;stroke-width:0.394084;stroke-linecap:round;stroke-linejoin:round;stroke-miterlimit:4;stroke-dasharray:none;stroke-dashoffset:0;stroke-opacity:1"
         id="rect3810-6"
         width="31.757675"
         height="9.0714264"
         x="168.95998"
         y="86.786758" />
      <text
         xml:space="preserve"
         style="font-style:normal;font-variant:normal;font-weight:normal;font-stretch:normal;font-size:5.34708px;line-height:1.25;font-family:Arial;-inkscape-font-specification:Arial;letter-spacing:0px;word-spacing:0px;fill:#000000;fill-opacity:1;stroke:none;stroke-width:0.394084;stroke-miterlimit:4;stroke-dasharray:none"
         x="172.62381"
         y="93.236244"
         id="text3808-8"><tspan
           sodipodi:role="line"
           id="tspan3806-5"
           x="172.62381"
           y="93.236244"
           style="font-size:5.34708px;stroke:none;stroke-width:0.394084;stroke-miterlimit:4;stroke-dasharray:none">Standards</tspan></text>
    </g>
    <g
       transform="matrix(0.65975825,0,0,0.65975825,32.614788,46.742346)"
       id="g1536">
      <rect
         style="fill:#f4d7ee;fill-opacity:1;stroke:#000000;stroke-width:0.362254;stroke-linecap:round;stroke-linejoin:round;stroke-miterlimit:4;stroke-dasharray:none;stroke-dashoffset:0;stroke-opacity:1"
         id="rect3810-69"
         width="26.458332"
         height="9.0714283"
         x="172.1236"
         y="101.35342" />
      <text
         xml:space="preserve"
         style="font-style:normal;font-variant:normal;font-weight:normal;font-stretch:normal;font-size:8.46667px;line-height:1.25;font-family:Arial;-inkscape-font-specification:Arial;letter-spacing:0px;word-spacing:0px;fill:#000000;fill-opacity:1;stroke:none;stroke-width:0.264583"
         x="175.87788"
         y="107.2716"
         id="text3808-5"><tspan
           sodipodi:role="line"
           id="tspan3806-3"
           x="175.87788"
           y="107.2716"
           style="font-size:5.34708px;stroke:none;stroke-width:0.264583">Reports</tspan></text>
    </g>
    <g
       id="g1742"
       transform="matrix(0.65975825,0,0,0.65975825,-132.89352,16.437718)">
      <rect
         style="fill:#ffccaa;fill-opacity:1;stroke:#000000;stroke-width:0.362254;stroke-linecap:round;stroke-linejoin:round;stroke-miterlimit:4;stroke-dasharray:none;stroke-dashoffset:0;stroke-opacity:1"
         id="rect3810-69-7"
         width="50.96701"
         height="9.0714264"
         x="225.70872"
         y="133.77661" />
      <text
         xml:space="preserve"
         style="font-style:normal;font-variant:normal;font-weight:normal;font-stretch:normal;font-size:8.46667px;line-height:1.25;font-family:Arial;-inkscape-font-specification:Arial;letter-spacing:0px;word-spacing:0px;fill:#000000;fill-opacity:1;stroke:none;stroke-width:0.264583"
         x="228.94232"
         y="139.69609"
         id="text3808-5-8"><tspan
           sodipodi:role="line"
           id="tspan3806-3-4"
           x="228.94232"
           y="139.69609"
           style="font-size:5.34708px;stroke:none;stroke-width:0.264583">Channel Summary</tspan></text>
    </g>
    <g
       id="g1874"
       transform="matrix(0.65975825,0,0,0.65975825,-123.67272,16.263708)">
      <rect
         style="fill:#ffeeaa;fill-opacity:1;stroke:#000000;stroke-width:0.362254;stroke-linecap:round;stroke-linejoin:round;stroke-miterlimit:4;stroke-dasharray:none;stroke-dashoffset:0;stroke-opacity:1"
         id="rect3810-69-7-7"
         width="73.045082"
         height="9.0714264"
         x="200.08601"
         y="147.55009" />
      <text
         xml:space="preserve"
         style="font-style:normal;font-variant:normal;font-weight:normal;font-stretch:normal;font-size:8.46667px;line-height:1.25;font-family:Arial;-inkscape-font-specification:Arial;letter-spacing:0px;word-spacing:0px;fill:#000000;fill-opacity:1;stroke:none;stroke-width:0.264583"
         x="203.31961"
         y="153.46957"
         id="text3808-5-8-5"><tspan
           sodipodi:role="line"
           x="203.31961"
           y="153.46957"
           style="font-size:5.34708px;stroke:none;stroke-width:0.264583"
           id="tspan1867">Transfer Function Summary</tspan></text>
    </g>
    <path
       sodipodi:nodetypes="cc"
       id="path1538"
       d="M 89.965207,106.41684 H 143.3066"
       style="fill:none;stroke:#000000;stroke-width:0.443;stroke-linecap:butt;stroke-linejoin:miter;stroke-miterlimit:4;stroke-dasharray:none;stroke-opacity:1;marker-end:url(#marker1698)" />
    <path
       sodipodi:nodetypes="cc"
       id="path1538-9"
       d="M 91.009921,106.45724 H 50.76473"
       style="fill:none;stroke:#000000;stroke-width:0.443;stroke-linecap:butt;stroke-linejoin:miter;stroke-miterlimit:4;stroke-dasharray:none;stroke-opacity:1;marker-end:url(#marker1698-4)" />
    <path
       sodipodi:nodetypes="ccc"
       id="path1540"
       d="m 118.55933,106.32361 v 11.09168 h 26.21725"
       style="fill:none;stroke:#000000;stroke-width:0.443;stroke-linecap:butt;stroke-linejoin:miter;stroke-miterlimit:4;stroke-dasharray:none;stroke-opacity:1;marker-end:url(#marker1544)" />
    <path
       sodipodi:nodetypes="ccc"
       id="path1540-9"
       d="m 79.341622,106.49619 v 10.28987 H 57.534314"
       style="fill:none;stroke:#000000;stroke-width:0.443;stroke-linecap:butt;stroke-linejoin:miter;stroke-miterlimit:4;stroke-dasharray:none;stroke-opacity:1;marker-end:url(#marker1544-3)" />
    <g
       transform="matrix(0.54903185,0,0,0.54903185,88.781839,116.38497)"
       id="g929-9">
      <g
         transform="translate(1.9276356)"
         id="g1637">
        <rect
           y="3.0357361"
           x="1.2284662"
           height="12.851191"
           width="35.063843"
           id="rect841-2"
           style="opacity:1;fill:#aaeeff;fill-opacity:1;stroke:#000000;stroke-width:0.464454;stroke-miterlimit:4;stroke-dasharray:none;stroke-dashoffset:35.75;stroke-opacity:1" />
        <text
           id="text821-3"
           y="11.104642"
           x="7.2618647"
           style="font-style:normal;font-variant:normal;font-weight:normal;font-stretch:normal;font-size:6.35px;line-height:1.25;font-family:Arial;-inkscape-font-specification:Arial;letter-spacing:0px;word-spacing:0px;fill:#000000;fill-opacity:1;stroke:none;stroke-width:0.264583"
           xml:space="preserve"><tspan
             style="font-size:6.35px;stroke-width:0.264583"
             y="11.104642"
             x="7.2618647"
             id="tspan819-7"
             sodipodi:role="line">Surveys</tspan></text>
      </g>
    </g>
    <g
       id="g2901"
       transform="matrix(0.65975826,0,0,0.65975826,-84.423482,51.742033)">
      <rect
         y="78.630287"
         x="264.29547"
         height="10.694389"
         width="32.979179"
         id="rect841-4"
         style="fill:#ffffff;fill-opacity:1;stroke:#000000;stroke-width:0.387;stroke-miterlimit:4;stroke-dasharray:none;stroke-dashoffset:35.75;stroke-opacity:1" />
      <text
         id="text821-5"
         y="85.343712"
         x="267.21826"
         style="font-style:normal;font-variant:normal;font-weight:normal;font-stretch:normal;font-size:5.28429px;line-height:1.25;font-family:Arial;-inkscape-font-specification:Arial;letter-spacing:0px;word-spacing:0px;fill:#000000;fill-opacity:1;stroke:none;stroke-width:0.220178"
         xml:space="preserve"><tspan
           style="font-size:5.28429px;fill:#000000;stroke-width:0.220178"
           y="85.343712"
           x="267.21826"
           id="tspan819-8"
           sodipodi:role="line">Experiment</tspan></text>
    </g>
    <path
       sodipodi:nodetypes="ccccc"
       id="path2903-3"
       d="M 90.494377,122.29193 H 8.5536334 v 123.8694 l 91.3340906,-0.50448 -0.0624,8.46304"
       style="fill:none;stroke:#000000;stroke-width:0.372764;stroke-linecap:butt;stroke-linejoin:miter;stroke-miterlimit:4;stroke-dasharray:none;stroke-opacity:1;marker-end:url(#marker2907-3)" />
    <path
       sodipodi:nodetypes="cc"
       id="path2042"
       d="m 100.31914,110.65431 v 6.96875"
       style="fill:none;stroke:#000000;stroke-width:0.50581;stroke-linecap:butt;stroke-linejoin:miter;stroke-miterlimit:4;stroke-dasharray:none;stroke-opacity:1;marker-end:url(#marker2046)" />
    <g
       id="g13290"
       transform="translate(-0.67574985)">
      <path
         style="fill:none;stroke:#000000;stroke-width:0.438739;stroke-linecap:butt;stroke-linejoin:miter;stroke-miterlimit:4;stroke-dasharray:none;stroke-opacity:1;marker-end:url(#marker2903)"
         d="M 93.190891,132.89672 H 45.620722 v 18.0142"
         id="path2485"
         inkscape:connector-curvature="0"
         sodipodi:nodetypes="ccc" />
      <g
         transform="matrix(0.65975825,0,0,0.65975825,13.451618,56.144455)"
         id="g4592">
        <g
           id="g4554">
          <path
             style="fill:none;stroke:#000000;stroke-width:0.553233;stroke-linecap:butt;stroke-linejoin:miter;stroke-miterlimit:4;stroke-dasharray:none;stroke-opacity:1;marker-end:url(#marker1553)"
             d="m 132.29619,111.17264 v 15.30651 h -19.24202 v 6.58836"
             id="path4158"
             sodipodi:nodetypes="cccc" />
          <path
             sodipodi:nodetypes="cccc"
             id="path4158-0"
             d="m 132.29619,111.17264 v 15.30651 h 19.24202 v 6.58836"
             style="fill:none;stroke:#000000;stroke-width:0.553234;stroke-linecap:butt;stroke-linejoin:miter;stroke-miterlimit:4;stroke-dasharray:none;stroke-opacity:1;marker-end:url(#marker1553-5)" />
          <g
             id="g3823"
             transform="translate(-19.202026,0.14322526)">
            <g
               transform="translate(0.80206146)"
               id="g1937">
              <rect
                 style="opacity:1;fill:#b3b3b3;fill-opacity:1;stroke:none;stroke-width:0.665;stroke-linecap:round;stroke-linejoin:round;stroke-miterlimit:4;stroke-dasharray:none;stroke-dashoffset:0;stroke-opacity:1"
                 id="rect3810"
                 width="26.458332"
                 height="9.0714283"
                 x="118.9035"
                 y="132.96579" />
              <text
                 xml:space="preserve"
                 style="font-style:normal;font-variant:normal;font-weight:normal;font-stretch:normal;font-size:5.34708px;line-height:1.25;font-family:Arial;-inkscape-font-specification:Arial;letter-spacing:0px;word-spacing:0px;fill:#000000;fill-opacity:1;stroke:none;stroke-width:0.264583"
                 x="124.73214"
                 y="139.38394"
                 id="text3808"><tspan
                   sodipodi:role="line"
                   id="tspan3806"
                   x="124.73214"
                   y="139.38394"
                   style="font-size:5.34708px;stroke:none;stroke-width:0.264583">Filters</tspan></text>
            </g>
          </g>
          <g
             id="g3880"
             transform="translate(19.073828,-15.403726)">
            <rect
               style="fill:#e6e6e6;fill-opacity:1;stroke:none;stroke-width:0.665;stroke-linecap:round;stroke-linejoin:round;stroke-miterlimit:4;stroke-dasharray:none;stroke-dashoffset:0;stroke-opacity:1"
               id="rect3810-69-9-2-3"
               width="26.458332"
               height="9.0714283"
               x="118.77421"
               y="148.51274" />
            <text
               xml:space="preserve"
               style="font-style:normal;font-variant:normal;font-weight:normal;font-stretch:normal;font-size:8.46667px;line-height:1.25;font-family:Arial;-inkscape-font-specification:Arial;letter-spacing:0px;word-spacing:0px;fill:#000000;fill-opacity:1;stroke:none;stroke-width:0.264583"
               x="122.5285"
               y="154.43092"
               id="text3808-5-4-1-2"><tspan
                 sodipodi:role="line"
                 id="tspan3806-3-1-1-5"
                 x="122.5285"
                 y="154.43092"
                 style="font-size:5.34708px;stroke:none;stroke-width:0.264583">Reports</tspan></text>
          </g>
        </g>
      </g>
      <g
         id="g929"
         transform="matrix(0.54903186,0,0,0.54903186,88.954887,127.76527)">
        <rect
           y="3.0357351"
           x="3.0778799"
           height="12.851191"
           width="35.063843"
           id="rect841"
           style="opacity:1;fill:#de8787;fill-opacity:1;stroke:none;stroke-width:0.465;stroke-miterlimit:4;stroke-dasharray:none;stroke-dashoffset:35.75;stroke-opacity:1" />
        <text
           id="text821"
           y="11.104642"
           x="7.2618647"
           style="font-style:normal;font-variant:normal;font-weight:normal;font-stretch:normal;font-size:6.35px;line-height:1.25;font-family:Arial;-inkscape-font-specification:Arial;letter-spacing:0px;word-spacing:0px;fill:#000000;fill-opacity:1;stroke:none;stroke-width:0.264583"
           xml:space="preserve"><tspan
             style="font-size:6.35px;stroke-width:0.264583"
             y="11.104642"
             x="7.2618647"
             id="tspan819"
             sodipodi:role="line">Survey 01</tspan></text>
      </g>
      <g
         transform="matrix(0.65975825,0,0,0.65975825,13.451618,66.727786)"
         id="g2492">
        <path
           style="fill:none;stroke:#000000;stroke-width:0.553233;stroke-linecap:butt;stroke-linejoin:miter;stroke-miterlimit:4;stroke-dasharray:none;stroke-opacity:1"
           d="M 48.758926,129.22231 V 143.2365"
           id="path2379"
           sodipodi:nodetypes="cc" />
        <g
           transform="matrix(0.83217127,0,0,0.83217127,2.961804,106.68855)"
           id="g869">
          <rect
             style="opacity:1;fill:#ff9955;fill-opacity:1;stroke:none;stroke-width:0.465;stroke-miterlimit:4;stroke-dasharray:none;stroke-dashoffset:35.75;stroke-opacity:1"
             id="rect841-9"
             width="34.773808"
             height="12.851191"
             x="37.358845"
             y="26.709852" />
          <text
             xml:space="preserve"
             style="font-style:normal;font-variant:normal;font-weight:normal;font-stretch:normal;font-size:6.35px;line-height:1.25;font-family:Arial;-inkscape-font-specification:Arial;letter-spacing:0px;word-spacing:0px;fill:#000000;fill-opacity:1;stroke:none;stroke-width:0.264583"
             x="40.774658"
             y="35.408176"
             id="text817"><tspan
               sodipodi:role="line"
               id="tspan815"
               x="40.774658"
               y="35.408176"
               style="font-size:6.35px;stroke-width:0.264583">Station 01</tspan></text>
        </g>
        <path
           sodipodi:nodetypes="cc"
           inkscape:connector-curvature="0"
           id="path1229-7"
           d="m 19.833493,143.22634 0.125822,9.19303"
           style="fill:none;stroke:#000000;stroke-width:0.553394;stroke-linecap:butt;stroke-linejoin:miter;stroke-miterlimit:4;stroke-dasharray:none;stroke-opacity:1;marker-end:url(#Arrow1Mend-3)" />
        <path
           sodipodi:nodetypes="ccc"
           inkscape:connector-curvature="0"
           id="path1229-0"
           d="m 19.833493,143.22634 66.057844,0.12314 0.34827,9.12168"
           style="fill:none;stroke:#000000;stroke-width:0.553394;stroke-linecap:butt;stroke-linejoin:miter;stroke-miterlimit:4;stroke-dasharray:none;stroke-opacity:1;marker-end:url(#Arrow1Mend-1)" />
        <g
           id="g1255"
           transform="translate(-26.726953,117.86662)">
          <g
             id="g880-5"
             transform="matrix(0.83217127,0,0,0.83217127,58.44848,-26.205685)">
            <rect
               y="73.767891"
               x="50.965988"
               height="12.851191"
               width="26.458334"
               id="rect841-6-3"
               style="opacity:1;fill:#ffd42a;fill-opacity:1;stroke:none;stroke-width:0.465;stroke-miterlimit:4;stroke-dasharray:none;stroke-dashoffset:35.75;stroke-opacity:1" />
            <text
               id="text825-1"
               y="81.844543"
               x="53.398918"
               style="font-style:normal;font-variant:normal;font-weight:normal;font-stretch:normal;font-size:6.35px;line-height:1.25;font-family:Arial;-inkscape-font-specification:Arial;letter-spacing:0px;word-spacing:0px;fill:#000000;fill-opacity:1;stroke:none;stroke-width:0.264583"
               xml:space="preserve"><tspan
                 style="font-size:6.35px;stroke-width:0.264583"
                 y="81.844543"
                 x="53.398918"
                 id="tspan823-1"
                 sodipodi:role="line">Run 02</tspan></text>
          </g>
          <g
             id="g903-2"
             transform="matrix(0.83217127,0,0,0.83217127,83.12536,8.8398637)">
            <rect
               y="73.767891"
               x="32.823132"
               height="12.851189"
               width="62.744049"
               id="rect841-97-4"
               style="opacity:1;fill:#afdde9;fill-opacity:1;stroke:none;stroke-width:0.465;stroke-miterlimit:4;stroke-dasharray:none;stroke-dashoffset:35.75;stroke-opacity:1" />
            <text
               id="text833-2"
               y="82.466209"
               x="36.976662"
               style="font-style:normal;font-variant:normal;font-weight:normal;font-stretch:normal;font-size:6.35px;line-height:1.25;font-family:Arial;-inkscape-font-specification:Arial;letter-spacing:0px;word-spacing:0px;fill:#000000;fill-opacity:1;stroke:none;stroke-width:0.264583"
               xml:space="preserve"><tspan
                 style="font-size:6.35px;stroke-width:0.264583"
                 y="82.466209"
                 x="36.976662"
                 id="tspan831-0"
                 sodipodi:role="line">Electric Channel 01</tspan><tspan
                 id="tspan835-5"
                 y="90.403709"
                 x="36.976662"
                 sodipodi:role="line" /></text>
          </g>
          <g
             id="g918-7"
             transform="matrix(0.83217127,0,0,0.83217127,76.362734,14.643654)">
            <g
               id="g924-2">
              <g
                 id="g912-2">
                <rect
                   y="106.92859"
                   x="40.949619"
                   height="12.851196"
                   width="67.657738"
                   id="rect841-40-6"
                   style="opacity:1;fill:#c6afe9;fill-opacity:1;stroke:none;stroke-width:0.465;stroke-miterlimit:4;stroke-dasharray:none;stroke-dashoffset:35.75;stroke-opacity:1" />
              </g>
              <text
                 xml:space="preserve"
                 style="font-style:normal;font-variant:normal;font-weight:normal;font-stretch:normal;font-size:6.35px;line-height:1.25;font-family:Arial;-inkscape-font-specification:Arial;letter-spacing:0px;word-spacing:0px;fill:#000000;fill-opacity:1;stroke:none;stroke-width:0.264583"
                 x="45.101231"
                 y="114.9975"
                 id="text839-0"><tspan
                   sodipodi:role="line"
                   id="tspan837-6"
                   x="45.101231"
                   y="114.9975"
                   style="font-size:6.35px;stroke-width:0.264583">Magnetic Channel 01</tspan></text>
            </g>
          </g>
          <g
             id="g966-6"
             transform="matrix(0.83217127,0,0,0.83217127,74.896708,-2.328364)">
            <rect
               y="107.25595"
               x="42.711308"
               height="12.851189"
               width="62.744049"
               id="rect841-97-5-9"
               style="opacity:1;fill:#aaccff;fill-opacity:1;stroke:none;stroke-width:0.465;stroke-miterlimit:4;stroke-dasharray:none;stroke-dashoffset:35.75;stroke-opacity:1" />
            <text
               id="text833-1-5"
               y="115.95427"
               x="46.864838"
               style="font-style:normal;font-variant:normal;font-weight:normal;font-stretch:normal;font-size:6.35px;line-height:1.25;font-family:Arial;-inkscape-font-specification:Arial;letter-spacing:0px;word-spacing:0px;fill:#000000;fill-opacity:1;stroke:none;stroke-width:0.264583"
               xml:space="preserve"><tspan
                 style="font-size:6.35px;stroke-width:0.264583"
                 y="115.95427"
                 x="46.864838"
                 id="tspan831-2-8"
                 sodipodi:role="line">Electric Channel 02</tspan><tspan
                 id="tspan835-8-7"
                 y="123.89177"
                 x="46.864838"
                 sodipodi:role="line" /></text>
          </g>
          <g
             id="g1023-2"
             transform="matrix(0.83217127,0,0,0.83217127,74.110355,-7.9322689)">
            <g
               style="fill:#cd87de"
               transform="translate(2.7066306,47.196408)"
               id="g912-4-42">
              <rect
                 style="opacity:1;fill:#cd87de;fill-opacity:1;stroke:none;stroke-width:0.465;stroke-miterlimit:4;stroke-dasharray:none;stroke-dashoffset:35.75;stroke-opacity:1"
                 id="rect841-40-3-9"
                 width="67.657738"
                 height="12.851196"
                 x="40.949619"
                 y="106.92859" />
            </g>
            <text
               id="text839-8-1"
               y="162.19391"
               x="47.807861"
               style="font-style:normal;font-variant:normal;font-weight:normal;font-stretch:normal;font-size:6.35px;line-height:1.25;font-family:Arial;-inkscape-font-specification:Arial;letter-spacing:0px;word-spacing:0px;fill:#000000;fill-opacity:1;stroke:none;stroke-width:0.264583"
               xml:space="preserve"><tspan
                 style="font-size:6.35px;stroke-width:0.264583"
                 y="162.19391"
                 x="47.807861"
                 id="tspan837-1-1"
                 sodipodi:role="line">Magnetic Channel 02</tspan></text>
          </g>
          <g
             id="g1041-6"
             transform="matrix(0.83217127,0,0,0.83217127,65.617755,-16.081412)">
            <g
               style="fill:#de87cd"
               transform="translate(12.911988,77.056527)"
               id="g912-4-4-4">
              <rect
                 style="opacity:1;fill:#de87cd;fill-opacity:1;stroke:none;stroke-width:0.465;stroke-miterlimit:4;stroke-dasharray:none;stroke-dashoffset:35.75;stroke-opacity:1"
                 id="rect841-40-3-3-8"
                 width="67.657738"
                 height="12.851196"
                 x="40.949619"
                 y="106.92859" />
            </g>
            <text
               id="text839-8-0-0"
               y="192.05403"
               x="58.013222"
               style="font-style:normal;font-variant:normal;font-weight:normal;font-stretch:normal;font-size:6.35px;line-height:1.25;font-family:Arial;-inkscape-font-specification:Arial;letter-spacing:0px;word-spacing:0px;fill:#000000;fill-opacity:1;stroke:none;stroke-width:0.264583"
               xml:space="preserve"><tspan
                 style="font-size:6.35px;stroke-width:0.264583"
                 y="192.05403"
                 x="58.013222"
                 id="tspan837-1-5-6"
                 sodipodi:role="line">Magnetic Channel 03</tspan></text>
          </g>
          <g
             transform="matrix(0.83217127,0,0,0.83217127,64.602273,0.54748156)"
             id="g4391-4">
            <path
               sodipodi:nodetypes="cc"
               inkscape:connector-curvature="0"
               id="path4341-7"
               d="M 51.850287,54.319267 V 170.58151"
               style="fill:none;stroke:#000000;stroke-width:0.665;stroke-linecap:butt;stroke-linejoin:miter;stroke-miterlimit:4;stroke-dasharray:none;stroke-opacity:1" />
            <path
               sodipodi:nodetypes="cc"
               inkscape:connector-curvature="0"
               id="path4343-4"
               d="m 51.817829,170.58151 h 3.123389"
               style="fill:none;stroke:#000000;stroke-width:0.665;stroke-linecap:butt;stroke-linejoin:miter;stroke-miterlimit:4;stroke-dasharray:none;stroke-opacity:1" />
            <path
               sodipodi:nodetypes="cc"
               inkscape:connector-curvature="0"
               id="path4343-3-8"
               d="m 51.817829,150.39467 h 3.123389"
               style="fill:none;stroke:#000000;stroke-width:0.665;stroke-linecap:butt;stroke-linejoin:miter;stroke-miterlimit:4;stroke-dasharray:none;stroke-opacity:1" />
            <path
               sodipodi:nodetypes="cc"
               inkscape:connector-curvature="0"
               id="path4343-9-2"
               d="m 51.817829,130.20783 h 3.123389"
               style="fill:none;stroke:#000000;stroke-width:0.665;stroke-linecap:butt;stroke-linejoin:miter;stroke-miterlimit:4;stroke-dasharray:none;stroke-opacity:1" />
            <path
               sodipodi:nodetypes="cc"
               inkscape:connector-curvature="0"
               id="path4343-32-6"
               d="m 51.817829,110.02101 h 3.123389"
               style="fill:none;stroke:#000000;stroke-width:0.665;stroke-linecap:butt;stroke-linejoin:miter;stroke-miterlimit:4;stroke-dasharray:none;stroke-opacity:1" />
            <path
               sodipodi:nodetypes="cc"
               inkscape:connector-curvature="0"
               id="path4343-1-3"
               d="m 51.817829,89.834157 h 3.123389"
               style="fill:none;stroke:#000000;stroke-width:0.665;stroke-linecap:butt;stroke-linejoin:miter;stroke-miterlimit:4;stroke-dasharray:none;stroke-opacity:1" />
            <path
               sodipodi:nodetypes="cc"
               inkscape:connector-curvature="0"
               id="path4343-6-3"
               d="m 51.817829,69.647337 h 3.123389"
               style="fill:none;stroke:#000000;stroke-width:0.665;stroke-linecap:butt;stroke-linejoin:miter;stroke-miterlimit:4;stroke-dasharray:none;stroke-opacity:1" />
          </g>
          <g
             id="g1204"
             transform="translate(-0.39566029)">
            <rect
               y="53.527805"
               x="110.83549"
               height="10.69439"
               width="36.486752"
               id="rect841-4-6-7"
               style="opacity:1;fill:#afe9c6;fill-opacity:1;stroke:none;stroke-width:0.38696;stroke-miterlimit:4;stroke-dasharray:none;stroke-dashoffset:35.75;stroke-opacity:1" />
            <text
               id="text829-8-1"
               y="60.218002"
               x="115.89911"
               style="font-style:normal;font-variant:normal;font-weight:normal;font-stretch:normal;font-size:5.28429px;line-height:1.25;font-family:Arial;-inkscape-font-specification:Arial;letter-spacing:0px;word-spacing:0px;fill:#000000;fill-opacity:1;stroke:none;stroke-width:0.220179"
               xml:space="preserve"><tspan
                 style="font-size:5.28429px;stroke-width:0.220179"
                 y="60.218002"
                 x="115.89911"
                 id="tspan827-8-2"
                 sodipodi:role="line">Auxiliary 01</tspan></text>
          </g>
        </g>
        <g
           id="g1255-2"
           transform="translate(-96.650764,117.86662)">
          <g
             id="g880-5-0"
             transform="matrix(0.83217127,0,0,0.83217127,58.44848,-26.205685)">
            <rect
               y="73.767891"
               x="50.965988"
               height="12.851191"
               width="26.458334"
               id="rect841-6-3-1"
               style="opacity:1;fill:#ffd42a;fill-opacity:1;stroke:none;stroke-width:0.465;stroke-miterlimit:4;stroke-dasharray:none;stroke-dashoffset:35.75;stroke-opacity:1" />
            <text
               id="text825-1-4"
               y="81.844543"
               x="53.398918"
               style="font-style:normal;font-variant:normal;font-weight:normal;font-stretch:normal;font-size:6.35px;line-height:1.25;font-family:Arial;-inkscape-font-specification:Arial;letter-spacing:0px;word-spacing:0px;fill:#000000;fill-opacity:1;stroke:none;stroke-width:0.264583"
               xml:space="preserve"><tspan
                 style="font-size:6.35px;stroke-width:0.264583"
                 y="81.844543"
                 x="53.398918"
                 id="tspan823-1-3"
                 sodipodi:role="line">Run 01</tspan></text>
          </g>
          <g
             id="g903-2-3"
             transform="matrix(0.83217127,0,0,0.83217127,83.12536,8.8398637)">
            <rect
               y="73.767891"
               x="32.823132"
               height="12.851189"
               width="62.744049"
               id="rect841-97-4-4"
               style="opacity:1;fill:#afdde9;fill-opacity:1;stroke:none;stroke-width:0.465;stroke-miterlimit:4;stroke-dasharray:none;stroke-dashoffset:35.75;stroke-opacity:1" />
            <text
               id="text833-2-5"
               y="82.466209"
               x="36.976662"
               style="font-style:normal;font-variant:normal;font-weight:normal;font-stretch:normal;font-size:6.35px;line-height:1.25;font-family:Arial;-inkscape-font-specification:Arial;letter-spacing:0px;word-spacing:0px;fill:#000000;fill-opacity:1;stroke:none;stroke-width:0.264583"
               xml:space="preserve"><tspan
                 style="font-size:6.35px;stroke-width:0.264583"
                 y="82.466209"
                 x="36.976662"
                 id="tspan831-0-7"
                 sodipodi:role="line">Electric Channel 01</tspan><tspan
                 id="tspan835-5-6"
                 y="90.403709"
                 x="36.976662"
                 sodipodi:role="line" /></text>
          </g>
          <g
             id="g918-7-0"
             transform="matrix(0.83217127,0,0,0.83217127,76.362734,14.643654)">
            <g
               id="g924-2-4">
              <g
                 id="g912-2-8">
                <rect
                   y="106.92859"
                   x="40.949619"
                   height="12.851196"
                   width="67.657738"
                   id="rect841-40-6-7"
                   style="opacity:1;fill:#c6afe9;fill-opacity:1;stroke:none;stroke-width:0.465;stroke-miterlimit:4;stroke-dasharray:none;stroke-dashoffset:35.75;stroke-opacity:1" />
              </g>
              <text
                 xml:space="preserve"
                 style="font-style:normal;font-variant:normal;font-weight:normal;font-stretch:normal;font-size:6.35px;line-height:1.25;font-family:Arial;-inkscape-font-specification:Arial;letter-spacing:0px;word-spacing:0px;fill:#000000;fill-opacity:1;stroke:none;stroke-width:0.264583"
                 x="45.101231"
                 y="114.9975"
                 id="text839-0-5"><tspan
                   sodipodi:role="line"
                   id="tspan837-6-2"
                   x="45.101231"
                   y="114.9975"
                   style="font-size:6.35px;stroke-width:0.264583">Magnetic Channel 01</tspan></text>
            </g>
          </g>
          <g
             id="g966-6-7"
             transform="matrix(0.83217127,0,0,0.83217127,74.896708,-2.328364)">
            <rect
               y="107.25595"
               x="42.711308"
               height="12.851189"
               width="62.744049"
               id="rect841-97-5-9-6"
               style="opacity:1;fill:#aaccff;fill-opacity:1;stroke:none;stroke-width:0.465;stroke-miterlimit:4;stroke-dasharray:none;stroke-dashoffset:35.75;stroke-opacity:1" />
            <text
               id="text833-1-5-2"
               y="115.95427"
               x="46.864838"
               style="font-style:normal;font-variant:normal;font-weight:normal;font-stretch:normal;font-size:6.35px;line-height:1.25;font-family:Arial;-inkscape-font-specification:Arial;letter-spacing:0px;word-spacing:0px;fill:#000000;fill-opacity:1;stroke:none;stroke-width:0.264583"
               xml:space="preserve"><tspan
                 style="font-size:6.35px;stroke-width:0.264583"
                 y="115.95427"
                 x="46.864838"
                 id="tspan831-2-8-6"
                 sodipodi:role="line">Electric Channel 02</tspan><tspan
                 id="tspan835-8-7-6"
                 y="123.89177"
                 x="46.864838"
                 sodipodi:role="line" /></text>
          </g>
          <g
             id="g1023-2-8"
             transform="matrix(0.83217127,0,0,0.83217127,74.110355,-7.9322689)">
            <g
               style="fill:#cd87de"
               transform="translate(2.7066306,47.196408)"
               id="g912-4-42-8">
              <rect
                 style="opacity:1;fill:#cd87de;fill-opacity:1;stroke:none;stroke-width:0.465;stroke-miterlimit:4;stroke-dasharray:none;stroke-dashoffset:35.75;stroke-opacity:1"
                 id="rect841-40-3-9-6"
                 width="67.657738"
                 height="12.851196"
                 x="40.949619"
                 y="106.92859" />
            </g>
            <text
               id="text839-8-1-3"
               y="162.19391"
               x="47.807861"
               style="font-style:normal;font-variant:normal;font-weight:normal;font-stretch:normal;font-size:6.35px;line-height:1.25;font-family:Arial;-inkscape-font-specification:Arial;letter-spacing:0px;word-spacing:0px;fill:#000000;fill-opacity:1;stroke:none;stroke-width:0.264583"
               xml:space="preserve"><tspan
                 style="font-size:6.35px;stroke-width:0.264583"
                 y="162.19391"
                 x="47.807861"
                 id="tspan837-1-1-2"
                 sodipodi:role="line">Magnetic Channel 02</tspan></text>
          </g>
          <g
             id="g1041-6-07"
             transform="matrix(0.83217127,0,0,0.83217127,65.617755,-16.081412)">
            <g
               style="fill:#de87cd"
               transform="translate(12.911988,77.056527)"
               id="g912-4-4-4-2">
              <rect
                 style="opacity:1;fill:#de87cd;fill-opacity:1;stroke:none;stroke-width:0.465;stroke-miterlimit:4;stroke-dasharray:none;stroke-dashoffset:35.75;stroke-opacity:1"
                 id="rect841-40-3-3-8-5"
                 width="67.657738"
                 height="12.851196"
                 x="40.949619"
                 y="106.92859" />
            </g>
            <text
               id="text839-8-0-0-1"
               y="192.05403"
               x="58.013222"
               style="font-style:normal;font-variant:normal;font-weight:normal;font-stretch:normal;font-size:6.35px;line-height:1.25;font-family:Arial;-inkscape-font-specification:Arial;letter-spacing:0px;word-spacing:0px;fill:#000000;fill-opacity:1;stroke:none;stroke-width:0.264583"
               xml:space="preserve"><tspan
                 style="font-size:6.35px;stroke-width:0.264583"
                 y="192.05403"
                 x="58.013222"
                 id="tspan837-1-5-6-6"
                 sodipodi:role="line">Magnetic Channel 03</tspan></text>
          </g>
          <g
             transform="matrix(0.83217127,0,0,0.83217127,64.602273,0.54748156)"
             id="g4391-4-2">
            <path
               sodipodi:nodetypes="cc"
               inkscape:connector-curvature="0"
               id="path4341-7-0"
               d="M 51.850287,54.319267 V 170.58151"
               style="fill:none;stroke:#000000;stroke-width:0.665;stroke-linecap:butt;stroke-linejoin:miter;stroke-miterlimit:4;stroke-dasharray:none;stroke-opacity:1" />
            <path
               sodipodi:nodetypes="cc"
               inkscape:connector-curvature="0"
               id="path4343-4-2"
               d="m 51.817829,170.58151 h 3.123389"
               style="fill:none;stroke:#000000;stroke-width:0.665;stroke-linecap:butt;stroke-linejoin:miter;stroke-miterlimit:4;stroke-dasharray:none;stroke-opacity:1" />
            <path
               sodipodi:nodetypes="cc"
               inkscape:connector-curvature="0"
               id="path4343-3-8-0"
               d="m 51.817829,150.39467 h 3.123389"
               style="fill:none;stroke:#000000;stroke-width:0.665;stroke-linecap:butt;stroke-linejoin:miter;stroke-miterlimit:4;stroke-dasharray:none;stroke-opacity:1" />
            <path
               sodipodi:nodetypes="cc"
               inkscape:connector-curvature="0"
               id="path4343-9-2-42"
               d="m 51.817829,130.20783 h 3.123389"
               style="fill:none;stroke:#000000;stroke-width:0.665;stroke-linecap:butt;stroke-linejoin:miter;stroke-miterlimit:4;stroke-dasharray:none;stroke-opacity:1" />
            <path
               sodipodi:nodetypes="cc"
               inkscape:connector-curvature="0"
               id="path4343-32-6-1"
               d="m 51.817829,110.02101 h 3.123389"
               style="fill:none;stroke:#000000;stroke-width:0.665;stroke-linecap:butt;stroke-linejoin:miter;stroke-miterlimit:4;stroke-dasharray:none;stroke-opacity:1" />
            <path
               sodipodi:nodetypes="cc"
               inkscape:connector-curvature="0"
               id="path4343-1-3-3"
               d="m 51.817829,89.834157 h 3.123389"
               style="fill:none;stroke:#000000;stroke-width:0.665;stroke-linecap:butt;stroke-linejoin:miter;stroke-miterlimit:4;stroke-dasharray:none;stroke-opacity:1" />
            <path
               sodipodi:nodetypes="cc"
               inkscape:connector-curvature="0"
               id="path4343-6-3-46"
               d="m 51.817829,69.647337 h 3.123389"
               style="fill:none;stroke:#000000;stroke-width:0.665;stroke-linecap:butt;stroke-linejoin:miter;stroke-miterlimit:4;stroke-dasharray:none;stroke-opacity:1" />
          </g>
          <g
             id="g1204-6"
             transform="translate(-0.39566029)">
            <rect
               y="53.527805"
               x="110.83549"
               height="10.69439"
               width="36.486752"
               id="rect841-4-6-7-2"
               style="opacity:1;fill:#afe9c6;fill-opacity:1;stroke:none;stroke-width:0.38696;stroke-miterlimit:4;stroke-dasharray:none;stroke-dashoffset:35.75;stroke-opacity:1" />
            <text
               id="text829-8-1-1"
               y="60.218002"
               x="115.89911"
               style="font-style:normal;font-variant:normal;font-weight:normal;font-stretch:normal;font-size:5.28429px;line-height:1.25;font-family:Arial;-inkscape-font-specification:Arial;letter-spacing:0px;word-spacing:0px;fill:#000000;fill-opacity:1;stroke:none;stroke-width:0.220179"
               xml:space="preserve"><tspan
                 style="font-size:5.28429px;stroke-width:0.220179"
                 y="60.218002"
                 x="115.89911"
                 id="tspan827-8-2-7"
                 sodipodi:role="line">Auxiliary 01</tspan></text>
          </g>
        </g>
      </g>
      <path
         sodipodi:nodetypes="ccc"
         id="path1540-9-3"
         d="m 108.71885,170.48975 v 20.68422 h 8.80877"
         style="fill:none;stroke:#000000;stroke-width:0.443;stroke-linecap:butt;stroke-linejoin:miter;stroke-miterlimit:4;stroke-dasharray:none;stroke-opacity:1;marker-end:url(#marker1544-3-9)" />
      <path
         style="fill:none;stroke:#000000;stroke-width:0.438739;stroke-linecap:butt;stroke-linejoin:miter;stroke-miterlimit:4;stroke-dasharray:none;stroke-opacity:1;marker-end:url(#marker2903-0-5-3)"
         d="m 55.049303,154.85774 h 45.671967 v 8.12523"
         id="path2485-8-9-7"
         inkscape:connector-curvature="0"
         sodipodi:nodetypes="ccc" />
      <path
         style="fill:none;stroke:#000000;stroke-width:0.438739;stroke-linecap:butt;stroke-linejoin:miter;stroke-miterlimit:4;stroke-dasharray:none;stroke-opacity:1;marker-end:url(#marker2903-0-5-3-3)"
         d="m 114.35092,167.18166 h 12.59905 v 8.12523"
         id="path2485-8-9-7-9"
         inkscape:connector-curvature="0"
         sodipodi:nodetypes="ccc" />
      <path
         style="fill:none;stroke:#000000;stroke-width:0.438739;stroke-linecap:butt;stroke-linejoin:miter;stroke-miterlimit:4;stroke-dasharray:none;stroke-opacity:1;marker-end:url(#marker2903-0-5-3-3-3)"
         d="m 127.10762,167.18166 h 12.59905 v 8.12523"
         id="path2485-8-9-7-9-1"
         inkscape:connector-curvature="0"
         sodipodi:nodetypes="ccc" />
      <g
         id="g869-3-9"
         transform="matrix(0.54903186,0,0,0.54903186,63.935999,148.97106)">
        <rect
           y="26.709852"
           x="37.358845"
           height="12.851191"
           width="55.427044"
           id="rect841-9-6-9"
           style="opacity:1;fill:#decd87;fill-opacity:1;stroke:none;stroke-width:0.465;stroke-miterlimit:4;stroke-dasharray:none;stroke-dashoffset:35.75;stroke-opacity:1" />
        <text
           id="text817-1-7"
           y="35.408176"
           x="40.774658"
           style="font-style:normal;font-variant:normal;font-weight:normal;font-stretch:normal;font-size:6.35px;line-height:1.25;font-family:Arial;-inkscape-font-specification:Arial;letter-spacing:0px;word-spacing:0px;fill:#000000;fill-opacity:1;stroke:none;stroke-width:0.264583"
           xml:space="preserve"><tspan
             style="font-size:6.35px;stroke-width:0.264583"
             y="35.408176"
             x="40.774658"
             id="tspan815-2-6"
             sodipodi:role="line">Transfer Function</tspan></text>
      </g>
      <g
         id="g869-3-9-2"
         transform="matrix(0.54903186,0,0,0.54903186,98.142844,173.6907)">
        <rect
           y="26.709852"
           x="37.358845"
           height="12.851191"
           width="60.246132"
           id="rect841-9-6-9-6"
           style="opacity:1;fill:#b7c4c8;fill-opacity:1;stroke:none;stroke-width:0.465;stroke-miterlimit:4;stroke-dasharray:none;stroke-dashoffset:35.75;stroke-opacity:1" />
        <text
           id="text817-1-7-1"
           y="35.408176"
           x="40.774658"
           style="font-style:normal;font-variant:normal;font-weight:normal;font-stretch:normal;font-size:6.35px;line-height:1.25;font-family:Arial;-inkscape-font-specification:Arial;letter-spacing:0px;word-spacing:0px;fill:#000000;fill-opacity:1;stroke:none;stroke-width:0.264583"
           xml:space="preserve"><tspan
             style="font-size:6.35px;stroke-width:0.264583"
             y="35.408176"
             x="40.774658"
             id="tspan815-2-6-2"
             sodipodi:role="line">Fourier Coefficients</tspan></text>
      </g>
      <g
         id="g869-3-9-4"
         transform="matrix(0.54903186,0,0,0.54903186,98.237339,161.17969)">
        <rect
           y="26.709852"
           x="37.358845"
           height="12.851191"
           width="25.307739"
           id="rect841-9-6-9-4"
           style="opacity:1;fill:#e9c6af;fill-opacity:1;stroke:none;stroke-width:0.465;stroke-miterlimit:4;stroke-dasharray:none;stroke-dashoffset:35.75;stroke-opacity:1" />
        <text
           id="text817-1-7-7"
           y="35.408176"
           x="40.774658"
           style="font-style:normal;font-variant:normal;font-weight:normal;font-stretch:normal;font-size:6.35px;line-height:1.25;font-family:Arial;-inkscape-font-specification:Arial;letter-spacing:0px;word-spacing:0px;fill:#000000;fill-opacity:1;stroke:none;stroke-width:0.264583"
           xml:space="preserve"><tspan
             style="font-size:6.35px;stroke-width:0.264583"
             y="35.408176"
             x="40.774658"
             id="tspan815-2-6-3"
             sodipodi:role="line">TF 01</tspan></text>
      </g>
      <g
         id="g869-3-9-4-8"
         transform="matrix(0.54903186,0,0,0.54903186,102.82031,184.17953)">
        <rect
           y="26.709852"
           x="37.358845"
           height="12.851191"
           width="49.403183"
           id="rect841-9-6-9-4-7"
           style="opacity:1;fill:#c4b7c8;fill-opacity:1;stroke:none;stroke-width:0.465;stroke-miterlimit:4;stroke-dasharray:none;stroke-dashoffset:35.75;stroke-opacity:1" />
        <text
           id="text817-1-7-7-8"
           y="35.408176"
           x="52.155613"
           style="font-style:normal;font-variant:normal;font-weight:normal;font-stretch:normal;font-size:6.35px;line-height:1.25;font-family:Arial;-inkscape-font-specification:Arial;letter-spacing:0px;word-spacing:0px;fill:#000000;fill-opacity:1;stroke:none;stroke-width:0.264583"
           xml:space="preserve"><tspan
             style="font-size:6.35px;stroke-width:0.264583"
             y="35.408176"
             x="52.155613"
             id="tspan815-2-6-3-3"
             sodipodi:role="line">Run 01</tspan></text>
      </g>
      <g
         id="g869-3-9-4-6"
         transform="matrix(0.54903186,0,0,0.54903186,112.55319,161.17969)">
        <rect
           y="26.709852"
           x="37.358845"
           height="12.851191"
           width="25.307739"
           id="rect841-9-6-9-4-4"
           style="opacity:1;fill:#e9c6af;fill-opacity:1;stroke:none;stroke-width:0.465;stroke-miterlimit:4;stroke-dasharray:none;stroke-dashoffset:35.75;stroke-opacity:1" />
        <text
           id="text817-1-7-7-3"
           y="35.408176"
           x="40.774658"
           style="font-style:normal;font-variant:normal;font-weight:normal;font-stretch:normal;font-size:6.35px;line-height:1.25;font-family:Arial;-inkscape-font-specification:Arial;letter-spacing:0px;word-spacing:0px;fill:#000000;fill-opacity:1;stroke:none;stroke-width:0.264583"
           xml:space="preserve"><tspan
             style="font-size:6.35px;stroke-width:0.264583"
             y="35.408176"
             x="40.774658"
             id="tspan815-2-6-3-2"
             sodipodi:role="line">TF 02</tspan></text>
      </g>
      <path
         style="fill:#e5d5ff;stroke:#000000;stroke-width:0.5;stroke-dasharray:none"
         d="m 136.04301,195.47389 v 3.59077"
         id="path5911" />
      <g
         id="g869-3-9-4-6-8"
         transform="matrix(0.54903186,0,0,0.54903186,91.575503,193.34546)">
        <rect
           y="26.709852"
           x="37.358845"
           height="12.851191"
           width="60.762463"
           id="rect841-9-6-9-4-4-2"
           style="opacity:1;fill:#e5d5ff;fill-opacity:1;stroke:none;stroke-width:0.465;stroke-miterlimit:4;stroke-dasharray:none;stroke-dashoffset:35.75;stroke-opacity:1" />
        <text
           id="text817-1-7-7-3-5"
           y="35.408176"
           x="40.774658"
           style="font-style:normal;font-variant:normal;font-weight:normal;font-stretch:normal;font-size:6.35px;line-height:1.25;font-family:Arial;-inkscape-font-specification:Arial;letter-spacing:0px;word-spacing:0px;fill:#000000;fill-opacity:1;stroke:none;stroke-width:0.264583"
           xml:space="preserve"><tspan
             style="font-size:6.35px;stroke-width:0.264583"
             y="35.408176"
             x="40.774658"
             id="tspan815-2-6-3-2-6"
             sodipodi:role="line">Decimation Level 0</tspan></text>
      </g>
      <g
         id="g869-3-9-4-6-8-2"
         transform="matrix(0.54903186,0,0,0.54903186,91.575503,201.84992)">
        <rect
           y="26.709852"
           x="37.358845"
           height="12.851191"
           width="60.074024"
           id="rect841-9-6-9-4-4-2-9"
           style="opacity:1;fill:#e5d5ff;fill-opacity:1;stroke:none;stroke-width:0.465;stroke-miterlimit:4;stroke-dasharray:none;stroke-dashoffset:35.75;stroke-opacity:1" />
        <text
           id="text817-1-7-7-3-5-2"
           y="35.408176"
           x="40.774658"
           style="font-style:normal;font-variant:normal;font-weight:normal;font-stretch:normal;font-size:6.35px;line-height:1.25;font-family:Arial;-inkscape-font-specification:Arial;letter-spacing:0px;word-spacing:0px;fill:#000000;fill-opacity:1;stroke:none;stroke-width:0.264583"
           xml:space="preserve"><tspan
             style="font-size:6.35px;stroke-width:0.264583"
             y="35.408176"
             x="40.774658"
             id="tspan815-2-6-3-2-6-1"
             sodipodi:role="line">Decimation Level 1</tspan></text>
      </g>
      <g
         id="g869-3-9-4-6-8-4"
         transform="matrix(0.54903186,0,0,0.54903186,91.575503,210.35439)">
        <rect
           y="26.709852"
           x="37.358845"
           height="12.851191"
           width="59.385582"
           id="rect841-9-6-9-4-4-2-6"
           style="opacity:1;fill:#e5d5ff;fill-opacity:1;stroke:none;stroke-width:0.465;stroke-miterlimit:4;stroke-dasharray:none;stroke-dashoffset:35.75;stroke-opacity:1" />
        <text
           id="text817-1-7-7-3-5-0"
           y="35.408176"
           x="40.774658"
           style="font-style:normal;font-variant:normal;font-weight:normal;font-stretch:normal;font-size:6.35px;line-height:1.25;font-family:Arial;-inkscape-font-specification:Arial;letter-spacing:0px;word-spacing:0px;fill:#000000;fill-opacity:1;stroke:none;stroke-width:0.264583"
           xml:space="preserve"><tspan
             style="font-size:6.35px;stroke-width:0.264583"
             y="35.408176"
             x="40.774658"
             id="tspan815-2-6-3-2-6-9"
             sodipodi:role="line">Decimation Level 2</tspan></text>
      </g>
      <path
         style="fill:none;stroke:#000000;stroke-width:0.5;stroke-dasharray:none"
         d="m 123.56979,202.46645 -14.55208,0.005 v 26.64204 h 2.83482"
         id="path6747"
         sodipodi:nodetypes="cccc" />
      <path
         style="fill:none;stroke:#000000;stroke-width:0.499999;stroke-dasharray:none"
         d="m 108.92321,220.32582 h 3.02381"
         id="path7335" />
      <path
         style="fill:none;stroke:#000000;stroke-width:0.499999;stroke-dasharray:none"
         d="m 108.92321,211.63237 h 3.02381"
         id="path7335-3" />
      <g
         id="g7468-2"
         transform="translate(20.053625,8.4991933)">
        <g
           id="g869-3-9-4-6-8-40"
           transform="matrix(0.54903186,0,0,0.54903186,110.50273,185.9802)">
          <rect
             y="26.709852"
             x="37.358845"
             height="12.851191"
             width="30.419155"
             id="rect841-9-6-9-4-4-2-65"
             style="opacity:1;fill:#ddafe9;fill-opacity:1;stroke:none;stroke-width:0.465;stroke-miterlimit:4;stroke-dasharray:none;stroke-dashoffset:35.75;stroke-opacity:1" />
          <text
             id="text817-1-7-7-3-5-4"
             y="35.408176"
             x="38.847023"
             style="font-style:normal;font-variant:normal;font-weight:normal;font-stretch:normal;font-size:6.35px;line-height:1.25;font-family:Arial;-inkscape-font-specification:Arial;letter-spacing:0px;word-spacing:0px;fill:#000000;fill-opacity:1;stroke:none;stroke-width:0.264583"
             xml:space="preserve"><tspan
               style="font-size:6.35px;stroke-width:0.264583"
               y="35.408176"
               x="38.847023"
               id="tspan815-2-6-3-2-6-4"
               sodipodi:role="line">Feature 1</tspan></text>
        </g>
        <g
           id="g869-3-9-4-6-8-2-5"
           transform="matrix(0.54903186,0,0,0.54903186,110.50273,194.48466)">
          <rect
             y="26.709852"
             x="37.358845"
             height="12.851191"
             width="30.662556"
             id="rect841-9-6-9-4-4-2-9-9"
             style="opacity:1;fill:#ddafe9;fill-opacity:1;stroke:none;stroke-width:0.465;stroke-miterlimit:4;stroke-dasharray:none;stroke-dashoffset:35.75;stroke-opacity:1" />
          <text
             id="text817-1-7-7-3-5-2-8"
             y="35.408176"
             x="38.847023"
             style="font-style:normal;font-variant:normal;font-weight:normal;font-stretch:normal;font-size:6.35px;line-height:1.25;font-family:Arial;-inkscape-font-specification:Arial;letter-spacing:0px;word-spacing:0px;fill:#000000;fill-opacity:1;stroke:none;stroke-width:0.264583"
             xml:space="preserve"><tspan
               style="font-size:6.35px;stroke-width:0.264583"
               y="35.408176"
               x="38.847023"
               id="tspan815-2-6-3-2-6-1-1"
               sodipodi:role="line">Feature 2</tspan></text>
        </g>
        <g
           id="g869-3-9-4-6-8-4-5"
           transform="matrix(0.54903186,0,0,0.54903186,110.50273,202.98913)">
          <rect
             y="26.709852"
             x="37.358845"
             height="12.851191"
             width="30.175755"
             id="rect841-9-6-9-4-4-2-6-6"
             style="opacity:1;fill:#ddafe9;fill-opacity:1;stroke:none;stroke-width:0.465;stroke-miterlimit:4;stroke-dasharray:none;stroke-dashoffset:35.75;stroke-opacity:1" />
          <text
             id="text817-1-7-7-3-5-0-7"
             y="35.408176"
             x="38.847023"
             style="font-style:normal;font-variant:normal;font-weight:normal;font-stretch:normal;font-size:6.35px;line-height:1.25;font-family:Arial;-inkscape-font-specification:Arial;letter-spacing:0px;word-spacing:0px;fill:#000000;fill-opacity:1;stroke:none;stroke-width:0.264583"
             xml:space="preserve"><tspan
               style="font-size:6.35px;stroke-width:0.264583"
               y="35.408176"
               x="38.847023"
               id="tspan815-2-6-3-2-6-9-1"
               sodipodi:role="line">Feature 3</tspan></text>
        </g>
        <path
           style="fill:none;stroke:#000000;stroke-width:0.5;stroke-dasharray:none"
           d="m 127.94494,197.36904 v 24.37947 h 2.83482"
           id="path6747-5" />
        <path
           style="fill:none;stroke:#000000;stroke-width:0.499999;stroke-dasharray:none"
           d="m 127.85044,212.96056 h 3.02381"
           id="path7335-2" />
        <path
           style="fill:none;stroke:#000000;stroke-width:0.499999;stroke-dasharray:none"
           d="m 127.85044,204.26711 h 3.02381"
           id="path7335-3-4" />
      </g>
    </g>
    <g
       id="g13290-2"
       transform="translate(-0.67574985,124.88151)">
      <path
         style="fill:none;stroke:#000000;stroke-width:0.438739;stroke-linecap:butt;stroke-linejoin:miter;stroke-miterlimit:4;stroke-dasharray:none;stroke-opacity:1;marker-end:url(#marker2903-2)"
         d="M 93.190891,132.89672 H 45.620722 v 18.0142"
         id="path2485-3"
         inkscape:connector-curvature="0"
         sodipodi:nodetypes="ccc" />
      <g
         transform="matrix(0.65975825,0,0,0.65975825,13.451618,56.144455)"
         id="g4592-8">
        <g
           id="g4554-2">
          <path
             style="fill:none;stroke:#000000;stroke-width:0.553233;stroke-linecap:butt;stroke-linejoin:miter;stroke-miterlimit:4;stroke-dasharray:none;stroke-opacity:1;marker-end:url(#marker1553-56)"
             d="m 132.29619,111.17264 v 15.30651 h -19.24202 v 6.58836"
             id="path4158-3"
             sodipodi:nodetypes="cccc" />
          <path
             sodipodi:nodetypes="cccc"
             id="path4158-0-2"
             d="m 132.29619,111.17264 v 15.30651 h 19.24202 v 6.58836"
             style="fill:none;stroke:#000000;stroke-width:0.553234;stroke-linecap:butt;stroke-linejoin:miter;stroke-miterlimit:4;stroke-dasharray:none;stroke-opacity:1;marker-end:url(#marker1553-5-8)" />
          <g
             id="g3823-6"
             transform="translate(-19.202026,0.14322526)">
            <g
               transform="translate(0.80206146)"
               id="g1937-7">
              <rect
                 style="opacity:1;fill:#b3b3b3;fill-opacity:1;stroke:none;stroke-width:0.665;stroke-linecap:round;stroke-linejoin:round;stroke-miterlimit:4;stroke-dasharray:none;stroke-dashoffset:0;stroke-opacity:1"
                 id="rect3810-2"
                 width="26.458332"
                 height="9.0714283"
                 x="118.9035"
                 y="132.96579" />
              <text
                 xml:space="preserve"
                 style="font-style:normal;font-variant:normal;font-weight:normal;font-stretch:normal;font-size:5.34708px;line-height:1.25;font-family:Arial;-inkscape-font-specification:Arial;letter-spacing:0px;word-spacing:0px;fill:#000000;fill-opacity:1;stroke:none;stroke-width:0.264583"
                 x="124.73214"
                 y="139.38394"
                 id="text3808-7"><tspan
                   sodipodi:role="line"
                   id="tspan3806-35"
                   x="124.73214"
                   y="139.38394"
                   style="font-size:5.34708px;stroke:none;stroke-width:0.264583">Filters</tspan></text>
            </g>
          </g>
          <g
             id="g3880-5"
             transform="translate(19.073828,-15.403726)">
            <rect
               style="fill:#e6e6e6;fill-opacity:1;stroke:none;stroke-width:0.665;stroke-linecap:round;stroke-linejoin:round;stroke-miterlimit:4;stroke-dasharray:none;stroke-dashoffset:0;stroke-opacity:1"
               id="rect3810-69-9-2-3-5"
               width="26.458332"
               height="9.0714283"
               x="118.77421"
               y="148.51274" />
            <text
               xml:space="preserve"
               style="font-style:normal;font-variant:normal;font-weight:normal;font-stretch:normal;font-size:8.46667px;line-height:1.25;font-family:Arial;-inkscape-font-specification:Arial;letter-spacing:0px;word-spacing:0px;fill:#000000;fill-opacity:1;stroke:none;stroke-width:0.264583"
               x="122.5285"
               y="154.43092"
               id="text3808-5-4-1-2-2"><tspan
                 sodipodi:role="line"
                 id="tspan3806-3-1-1-5-6"
                 x="122.5285"
                 y="154.43092"
                 style="font-size:5.34708px;stroke:none;stroke-width:0.264583">Reports</tspan></text>
          </g>
        </g>
      </g>
      <g
         id="g929-8"
         transform="matrix(0.54903186,0,0,0.54903186,88.954887,127.76527)">
        <rect
           y="3.0357351"
           x="3.0778799"
           height="12.851191"
           width="35.063843"
           id="rect841-1"
           style="opacity:1;fill:#de8787;fill-opacity:1;stroke:none;stroke-width:0.465;stroke-miterlimit:4;stroke-dasharray:none;stroke-dashoffset:35.75;stroke-opacity:1" />
>>>>>>> e9150568
        <text
           id="text821-0"
           y="11.104642"
           x="7.2618647"
           style="font-style:normal;font-variant:normal;font-weight:normal;font-stretch:normal;font-size:6.35px;line-height:1.25;font-family:Arial;-inkscape-font-specification:Arial;letter-spacing:0px;word-spacing:0px;fill:#000000;fill-opacity:1;stroke:none;stroke-width:0.264583"
           xml:space="preserve"><tspan
             style="font-size:6.35px;stroke-width:0.264583"
             y="11.104642"
             x="7.2618647"
             id="tspan819-0"
             sodipodi:role="line">Survey 01</tspan></text>
      </g>
<<<<<<< HEAD
      <g
         id="g1742"
         transform="matrix(0.65975825,0,0,0.65975825,-131.3152,7.938525)">
        <rect
           style="fill:#ffccaa;fill-opacity:1;stroke:#000000;stroke-width:0.362254;stroke-linecap:round;stroke-linejoin:round;stroke-miterlimit:4;stroke-dasharray:none;stroke-dashoffset:0;stroke-opacity:1"
           id="rect3810-69-7"
           width="50.96701"
           height="9.0714264"
           x="225.70872"
           y="133.77661" />
        <text
           xml:space="preserve"
           style="font-style:normal;font-variant:normal;font-weight:normal;font-stretch:normal;font-size:8.46667px;line-height:1.25;font-family:Arial;-inkscape-font-specification:Arial;letter-spacing:0px;word-spacing:0px;fill:#000000;fill-opacity:1;stroke:none;stroke-width:0.264583"
           x="228.94232"
           y="139.69609"
           id="text3808-5-8"><tspan
             sodipodi:role="line"
             id="tspan3806-3-4"
             x="228.94232"
             y="139.69609"
             style="font-size:5.34708px;stroke:none;stroke-width:0.264583">Channel Summary</tspan></text>
      </g>
      <g
         id="g1874"
         transform="matrix(0.65975825,0,0,0.65975825,-122.0944,7.7645144)">
        <rect
           style="fill:#ffeeaa;fill-opacity:1;stroke:#000000;stroke-width:0.362254;stroke-linecap:round;stroke-linejoin:round;stroke-miterlimit:4;stroke-dasharray:none;stroke-dashoffset:0;stroke-opacity:1"
           id="rect3810-69-7-7"
           width="73.045082"
           height="9.0714264"
           x="200.08601"
           y="147.55009" />
        <text
           xml:space="preserve"
           style="font-style:normal;font-variant:normal;font-weight:normal;font-stretch:normal;font-size:8.46667px;line-height:1.25;font-family:Arial;-inkscape-font-specification:Arial;letter-spacing:0px;word-spacing:0px;fill:#000000;fill-opacity:1;stroke:none;stroke-width:0.264583"
           x="203.31961"
           y="153.46957"
           id="text3808-5-8-5"><tspan
             sodipodi:role="line"
             x="203.31961"
             y="153.46957"
             style="font-size:5.34708px;stroke:none;stroke-width:0.264583"
             id="tspan1867">Transfer Function Summary</tspan></text>
      </g>
      <path
         sodipodi:nodetypes="cc"
         id="path1538"
         d="M 91.543523,97.917649 H 144.88492"
         style="fill:none;stroke:#000000;stroke-width:0.443;stroke-linecap:butt;stroke-linejoin:miter;stroke-miterlimit:4;stroke-dasharray:none;stroke-opacity:1;marker-end:url(#marker1698)" />
      <path
         sodipodi:nodetypes="cc"
         id="path1538-9"
         d="M 92.588237,97.95805 H 52.343046"
         style="fill:none;stroke:#000000;stroke-width:0.443;stroke-linecap:butt;stroke-linejoin:miter;stroke-miterlimit:4;stroke-dasharray:none;stroke-opacity:1;marker-end:url(#marker1698-4)" />
      <path
         sodipodi:nodetypes="ccc"
         id="path1540"
         d="M 120.13765,97.824416 V 108.9161 h 26.21725"
         style="fill:none;stroke:#000000;stroke-width:0.443;stroke-linecap:butt;stroke-linejoin:miter;stroke-miterlimit:4;stroke-dasharray:none;stroke-opacity:1;marker-end:url(#marker1544)" />
      <path
         sodipodi:nodetypes="ccc"
         id="path1540-9"
         d="M 80.919938,97.996993 V 108.28687 H 59.11263"
         style="fill:none;stroke:#000000;stroke-width:0.443;stroke-linecap:butt;stroke-linejoin:miter;stroke-miterlimit:4;stroke-dasharray:none;stroke-opacity:1;marker-end:url(#marker1544-3)" />
      <g
         transform="matrix(0.54903185,0,0,0.54903185,90.360155,107.88578)"
         id="g929-9">
        <g
           transform="translate(1.9276356)"
           id="g1637">
          <rect
             y="3.0357361"
             x="1.2284662"
             height="12.851191"
             width="35.063843"
             id="rect841-2"
             style="opacity:1;fill:#aaeeff;fill-opacity:1;stroke:#000000;stroke-width:0.464454;stroke-miterlimit:4;stroke-dasharray:none;stroke-dashoffset:35.75;stroke-opacity:1" />
          <text
             id="text821-3"
             y="11.104642"
             x="7.2618647"
             style="font-style:normal;font-variant:normal;font-weight:normal;font-stretch:normal;font-size:6.35px;line-height:1.25;font-family:Arial;-inkscape-font-specification:Arial;letter-spacing:0px;word-spacing:0px;fill:#000000;fill-opacity:1;stroke:none;stroke-width:0.264583"
             xml:space="preserve"><tspan
               style="font-size:6.35px;stroke-width:0.264583"
               y="11.104642"
               x="7.2618647"
               id="tspan819-7"
               sodipodi:role="line">Surveys</tspan></text>
=======
      <g
         transform="matrix(0.65975825,0,0,0.65975825,13.451618,66.727786)"
         id="g2492-3">
        <path
           style="fill:none;stroke:#000000;stroke-width:0.553233;stroke-linecap:butt;stroke-linejoin:miter;stroke-miterlimit:4;stroke-dasharray:none;stroke-opacity:1"
           d="M 48.758926,129.22231 V 143.2365"
           id="path2379-7"
           sodipodi:nodetypes="cc" />
        <g
           transform="matrix(0.83217127,0,0,0.83217127,2.961804,106.68855)"
           id="g869-8">
          <rect
             style="opacity:1;fill:#ff9955;fill-opacity:1;stroke:none;stroke-width:0.465;stroke-miterlimit:4;stroke-dasharray:none;stroke-dashoffset:35.75;stroke-opacity:1"
             id="rect841-9-0"
             width="34.773808"
             height="12.851191"
             x="37.358845"
             y="26.709852" />
          <text
             xml:space="preserve"
             style="font-style:normal;font-variant:normal;font-weight:normal;font-stretch:normal;font-size:6.35px;line-height:1.25;font-family:Arial;-inkscape-font-specification:Arial;letter-spacing:0px;word-spacing:0px;fill:#000000;fill-opacity:1;stroke:none;stroke-width:0.264583"
             x="40.774658"
             y="35.408176"
             id="text817-3"><tspan
               sodipodi:role="line"
               id="tspan815-0"
               x="40.774658"
               y="35.408176"
               style="font-size:6.35px;stroke-width:0.264583">Station 01</tspan></text>
>>>>>>> e9150568
        </g>
      </g>
      <g
         id="g2901"
         transform="matrix(0.65975826,0,0,0.65975826,-82.845166,43.24284)">
        <rect
           y="78.630287"
           x="264.29547"
           height="10.694389"
           width="32.979179"
           id="rect841-4"
           style="fill:#ffffff;fill-opacity:1;stroke:#000000;stroke-width:0.387;stroke-miterlimit:4;stroke-dasharray:none;stroke-dashoffset:35.75;stroke-opacity:1" />
        <text
           id="text821-5"
           y="85.343712"
           x="267.21826"
           style="font-style:normal;font-variant:normal;font-weight:normal;font-stretch:normal;font-size:5.28429px;line-height:1.25;font-family:Arial;-inkscape-font-specification:Arial;letter-spacing:0px;word-spacing:0px;fill:#000000;fill-opacity:1;stroke:none;stroke-width:0.220178"
           xml:space="preserve"><tspan
             style="font-size:5.28429px;fill:#000000;stroke-width:0.220178"
             y="85.343712"
             x="267.21826"
             id="tspan819-8"
             sodipodi:role="line">Experiment</tspan></text>
      </g>
      <path
         sodipodi:nodetypes="ccccc"
         id="path2903-3"
         d="M 92.072693,113.79274 H 10.131949 v 123.8694 l 91.334091,-0.50448 -0.0624,8.46304"
         style="fill:none;stroke:#000000;stroke-width:0.372764;stroke-linecap:butt;stroke-linejoin:miter;stroke-miterlimit:4;stroke-dasharray:none;stroke-opacity:1;marker-end:url(#marker2907-3)" />
      <path
         sodipodi:nodetypes="cc"
         id="path2042"
         d="m 101.89746,102.15512 v 6.96875"
         style="fill:none;stroke:#000000;stroke-width:0.50581;stroke-linecap:butt;stroke-linejoin:miter;stroke-miterlimit:4;stroke-dasharray:none;stroke-opacity:1;marker-end:url(#marker2046)" />
      <g
         id="g8788"
         transform="translate(0.41597067)">
        <path
<<<<<<< HEAD
           style="fill:none;stroke:#000000;stroke-width:0.438739;stroke-linecap:butt;stroke-linejoin:miter;stroke-miterlimit:4;stroke-dasharray:none;stroke-opacity:1;marker-end:url(#marker2903)"
           d="M 94.353236,124.39753 H 46.783067 v 18.0142"
           id="path2485"
=======
           sodipodi:nodetypes="cc"
           inkscape:connector-curvature="0"
           id="path1229-7-0"
           d="m 19.833493,143.22634 0.125822,9.19303"
           style="fill:none;stroke:#000000;stroke-width:0.553394;stroke-linecap:butt;stroke-linejoin:miter;stroke-miterlimit:4;stroke-dasharray:none;stroke-opacity:1;marker-end:url(#Arrow1Mend-3-23)" />
        <path
           sodipodi:nodetypes="ccc"
>>>>>>> e9150568
           inkscape:connector-curvature="0"
           id="path1229-0-5"
           d="m 19.833493,143.22634 66.057844,0.12314 0.34827,9.12168"
           style="fill:none;stroke:#000000;stroke-width:0.553394;stroke-linecap:butt;stroke-linejoin:miter;stroke-miterlimit:4;stroke-dasharray:none;stroke-opacity:1;marker-end:url(#Arrow1Mend-1-96)" />
        <g
<<<<<<< HEAD
           transform="matrix(0.65975825,0,0,0.65975825,14.613963,47.645262)"
           id="g4592">
          <g
             id="g4554">
            <path
               style="fill:none;stroke:#000000;stroke-width:0.553233;stroke-linecap:butt;stroke-linejoin:miter;stroke-miterlimit:4;stroke-dasharray:none;stroke-opacity:1;marker-end:url(#marker1553)"
               d="m 132.29619,111.17264 v 15.30651 h -19.24202 v 6.58836"
               id="path4158"
               sodipodi:nodetypes="cccc" />
            <path
               sodipodi:nodetypes="cccc"
               id="path4158-0"
               d="m 132.29619,111.17264 v 15.30651 h 19.24202 v 6.58836"
               style="fill:none;stroke:#000000;stroke-width:0.553234;stroke-linecap:butt;stroke-linejoin:miter;stroke-miterlimit:4;stroke-dasharray:none;stroke-opacity:1;marker-end:url(#marker1553-5)" />
            <g
               id="g3823"
               transform="translate(-19.202026,0.14322526)">
              <g
                 transform="translate(0.80206146)"
                 id="g1937">
                <rect
                   style="opacity:1;fill:#b3b3b3;fill-opacity:1;stroke:none;stroke-width:0.665;stroke-linecap:round;stroke-linejoin:round;stroke-miterlimit:4;stroke-dasharray:none;stroke-dashoffset:0;stroke-opacity:1"
                   id="rect3810"
                   width="26.458332"
                   height="9.0714283"
                   x="118.9035"
                   y="132.96579" />
                <text
                   xml:space="preserve"
                   style="font-style:normal;font-variant:normal;font-weight:normal;font-stretch:normal;font-size:5.34708px;line-height:1.25;font-family:Arial;-inkscape-font-specification:Arial;letter-spacing:0px;word-spacing:0px;fill:#000000;fill-opacity:1;stroke:none;stroke-width:0.264583"
                   x="124.73214"
                   y="139.38394"
                   id="text3808"><tspan
                     sodipodi:role="line"
                     id="tspan3806"
                     x="124.73214"
                     y="139.38394"
                     style="font-size:5.34708px;stroke:none;stroke-width:0.264583">Filters</tspan></text>
              </g>
            </g>
            <g
               id="g3880"
               transform="translate(19.073828,-15.403726)">
              <rect
                 style="fill:#e6e6e6;fill-opacity:1;stroke:none;stroke-width:0.665;stroke-linecap:round;stroke-linejoin:round;stroke-miterlimit:4;stroke-dasharray:none;stroke-dashoffset:0;stroke-opacity:1"
                 id="rect3810-69-9-2-3"
                 width="26.458332"
                 height="9.0714283"
                 x="118.77421"
                 y="148.51274" />
              <text
                 xml:space="preserve"
                 style="font-style:normal;font-variant:normal;font-weight:normal;font-stretch:normal;font-size:8.46667px;line-height:1.25;font-family:Arial;-inkscape-font-specification:Arial;letter-spacing:0px;word-spacing:0px;fill:#000000;fill-opacity:1;stroke:none;stroke-width:0.264583"
                 x="122.5285"
                 y="154.43092"
                 id="text3808-5-4-1-2"><tspan
                   sodipodi:role="line"
                   id="tspan3806-3-1-1-5"
                   x="122.5285"
                   y="154.43092"
                   style="font-size:5.34708px;stroke:none;stroke-width:0.264583">Reports</tspan></text>
            </g>
          </g>
        </g>
        <g
           id="g929"
           transform="matrix(0.54903186,0,0,0.54903186,90.117232,119.26608)">
          <rect
             y="3.0357351"
             x="3.0778799"
             height="12.851191"
             width="35.063843"
             id="rect841"
             style="opacity:1;fill:#de8787;fill-opacity:1;stroke:none;stroke-width:0.465;stroke-miterlimit:4;stroke-dasharray:none;stroke-dashoffset:35.75;stroke-opacity:1" />
          <text
             id="text821"
             y="11.104642"
             x="7.2618647"
             style="font-style:normal;font-variant:normal;font-weight:normal;font-stretch:normal;font-size:6.35px;line-height:1.25;font-family:Arial;-inkscape-font-specification:Arial;letter-spacing:0px;word-spacing:0px;fill:#000000;fill-opacity:1;stroke:none;stroke-width:0.264583"
             xml:space="preserve"><tspan
               style="font-size:6.35px;stroke-width:0.264583"
               y="11.104642"
               x="7.2618647"
               id="tspan819"
               sodipodi:role="line">Survey 01</tspan></text>
        </g>
        <g
           transform="matrix(0.65975825,0,0,0.65975825,14.613963,58.228593)"
           id="g2492">
          <path
             style="fill:none;stroke:#000000;stroke-width:0.553233;stroke-linecap:butt;stroke-linejoin:miter;stroke-miterlimit:4;stroke-dasharray:none;stroke-opacity:1"
             d="M 48.758926,129.22231 V 143.2365"
             id="path2379"
             sodipodi:nodetypes="cc" />
          <g
             transform="matrix(0.83217127,0,0,0.83217127,2.961804,106.68855)"
             id="g869">
            <rect
               style="opacity:1;fill:#ff9955;fill-opacity:1;stroke:none;stroke-width:0.465;stroke-miterlimit:4;stroke-dasharray:none;stroke-dashoffset:35.75;stroke-opacity:1"
               id="rect841-9"
               width="34.773808"
               height="12.851191"
               x="37.358845"
               y="26.709852" />
            <text
               xml:space="preserve"
               style="font-style:normal;font-variant:normal;font-weight:normal;font-stretch:normal;font-size:6.35px;line-height:1.25;font-family:Arial;-inkscape-font-specification:Arial;letter-spacing:0px;word-spacing:0px;fill:#000000;fill-opacity:1;stroke:none;stroke-width:0.264583"
               x="40.774658"
               y="35.408176"
               id="text817"><tspan
                 sodipodi:role="line"
                 id="tspan815"
                 x="40.774658"
                 y="35.408176"
                 style="font-size:6.35px;stroke-width:0.264583">Station 01</tspan></text>
=======
           id="g1255-24"
           transform="translate(-26.726953,117.86662)">
          <g
             id="g880-5-4"
             transform="matrix(0.83217127,0,0,0.83217127,58.44848,-26.205685)">
            <rect
               y="73.767891"
               x="50.965988"
               height="12.851191"
               width="26.458334"
               id="rect841-6-3-7"
               style="opacity:1;fill:#ffd42a;fill-opacity:1;stroke:none;stroke-width:0.465;stroke-miterlimit:4;stroke-dasharray:none;stroke-dashoffset:35.75;stroke-opacity:1" />
            <text
               id="text825-1-5"
               y="81.844543"
               x="53.398918"
               style="font-style:normal;font-variant:normal;font-weight:normal;font-stretch:normal;font-size:6.35px;line-height:1.25;font-family:Arial;-inkscape-font-specification:Arial;letter-spacing:0px;word-spacing:0px;fill:#000000;fill-opacity:1;stroke:none;stroke-width:0.264583"
               xml:space="preserve"><tspan
                 style="font-size:6.35px;stroke-width:0.264583"
                 y="81.844543"
                 x="53.398918"
                 id="tspan823-1-1"
                 sodipodi:role="line">Run 02</tspan></text>
>>>>>>> e9150568
          </g>
          <path
             sodipodi:nodetypes="cc"
             inkscape:connector-curvature="0"
             id="path1229-7"
             d="m 19.833493,143.22634 0.125822,9.19303"
             style="fill:none;stroke:#000000;stroke-width:0.553394;stroke-linecap:butt;stroke-linejoin:miter;stroke-miterlimit:4;stroke-dasharray:none;stroke-opacity:1;marker-end:url(#Arrow1Mend-3)" />
          <path
             sodipodi:nodetypes="ccc"
             inkscape:connector-curvature="0"
             id="path1229-0"
             d="m 19.833493,143.22634 66.057844,0.12314 0.34827,9.12168"
             style="fill:none;stroke:#000000;stroke-width:0.553394;stroke-linecap:butt;stroke-linejoin:miter;stroke-miterlimit:4;stroke-dasharray:none;stroke-opacity:1;marker-end:url(#Arrow1Mend-1)" />
          <g
<<<<<<< HEAD
             id="g1255"
             transform="translate(-26.726953,117.86662)">
            <g
               id="g880-5"
               transform="matrix(0.83217127,0,0,0.83217127,58.44848,-26.205685)">
              <rect
                 y="73.767891"
                 x="50.965988"
                 height="12.851191"
                 width="26.458334"
                 id="rect841-6-3"
                 style="opacity:1;fill:#ffd42a;fill-opacity:1;stroke:none;stroke-width:0.465;stroke-miterlimit:4;stroke-dasharray:none;stroke-dashoffset:35.75;stroke-opacity:1" />
              <text
                 id="text825-1"
                 y="81.844543"
                 x="53.398918"
                 style="font-style:normal;font-variant:normal;font-weight:normal;font-stretch:normal;font-size:6.35px;line-height:1.25;font-family:Arial;-inkscape-font-specification:Arial;letter-spacing:0px;word-spacing:0px;fill:#000000;fill-opacity:1;stroke:none;stroke-width:0.264583"
                 xml:space="preserve"><tspan
                   style="font-size:6.35px;stroke-width:0.264583"
                   y="81.844543"
                   x="53.398918"
                   id="tspan823-1"
                   sodipodi:role="line">Run 02</tspan></text>
            </g>
            <g
               id="g903-2"
               transform="matrix(0.83217127,0,0,0.83217127,83.12536,8.8398637)">
              <rect
                 y="73.767891"
                 x="32.823132"
                 height="12.851189"
                 width="62.744049"
                 id="rect841-97-4"
                 style="opacity:1;fill:#afdde9;fill-opacity:1;stroke:none;stroke-width:0.465;stroke-miterlimit:4;stroke-dasharray:none;stroke-dashoffset:35.75;stroke-opacity:1" />
              <text
                 id="text833-2"
                 y="82.466209"
                 x="36.976662"
                 style="font-style:normal;font-variant:normal;font-weight:normal;font-stretch:normal;font-size:6.35px;line-height:1.25;font-family:Arial;-inkscape-font-specification:Arial;letter-spacing:0px;word-spacing:0px;fill:#000000;fill-opacity:1;stroke:none;stroke-width:0.264583"
                 xml:space="preserve"><tspan
                   style="font-size:6.35px;stroke-width:0.264583"
                   y="82.466209"
                   x="36.976662"
                   id="tspan831-0"
                   sodipodi:role="line">Electric Channel 01</tspan><tspan
                   id="tspan835-5"
                   y="90.403709"
                   x="36.976662"
                   sodipodi:role="line" /></text>
            </g>
            <g
               id="g918-7"
               transform="matrix(0.83217127,0,0,0.83217127,76.362734,14.643654)">
              <g
                 id="g924-2">
                <g
                   id="g912-2">
                  <rect
                     y="106.92859"
                     x="40.949619"
                     height="12.851196"
                     width="67.657738"
                     id="rect841-40-6"
                     style="opacity:1;fill:#c6afe9;fill-opacity:1;stroke:none;stroke-width:0.465;stroke-miterlimit:4;stroke-dasharray:none;stroke-dashoffset:35.75;stroke-opacity:1" />
                </g>
                <text
                   xml:space="preserve"
                   style="font-style:normal;font-variant:normal;font-weight:normal;font-stretch:normal;font-size:6.35px;line-height:1.25;font-family:Arial;-inkscape-font-specification:Arial;letter-spacing:0px;word-spacing:0px;fill:#000000;fill-opacity:1;stroke:none;stroke-width:0.264583"
                   x="45.101231"
                   y="114.9975"
                   id="text839-0"><tspan
                     sodipodi:role="line"
                     id="tspan837-6"
                     x="45.101231"
                     y="114.9975"
                     style="font-size:6.35px;stroke-width:0.264583">Magnetic Channel 01</tspan></text>
              </g>
            </g>
            <g
               id="g966-6"
               transform="matrix(0.83217127,0,0,0.83217127,74.896708,-2.328364)">
              <rect
                 y="107.25595"
                 x="42.711308"
                 height="12.851189"
                 width="62.744049"
                 id="rect841-97-5-9"
                 style="opacity:1;fill:#aaccff;fill-opacity:1;stroke:none;stroke-width:0.465;stroke-miterlimit:4;stroke-dasharray:none;stroke-dashoffset:35.75;stroke-opacity:1" />
              <text
                 id="text833-1-5"
                 y="115.95427"
                 x="46.864838"
                 style="font-style:normal;font-variant:normal;font-weight:normal;font-stretch:normal;font-size:6.35px;line-height:1.25;font-family:Arial;-inkscape-font-specification:Arial;letter-spacing:0px;word-spacing:0px;fill:#000000;fill-opacity:1;stroke:none;stroke-width:0.264583"
                 xml:space="preserve"><tspan
                   style="font-size:6.35px;stroke-width:0.264583"
                   y="115.95427"
                   x="46.864838"
                   id="tspan831-2-8"
                   sodipodi:role="line">Electric Channel 02</tspan><tspan
                   id="tspan835-8-7"
                   y="123.89177"
                   x="46.864838"
                   sodipodi:role="line" /></text>
            </g>
            <g
               id="g1023-2"
               transform="matrix(0.83217127,0,0,0.83217127,74.110355,-7.9322689)">
              <g
                 style="fill:#cd87de"
                 transform="translate(2.7066306,47.196408)"
                 id="g912-4-42">
                <rect
                   style="opacity:1;fill:#cd87de;fill-opacity:1;stroke:none;stroke-width:0.465;stroke-miterlimit:4;stroke-dasharray:none;stroke-dashoffset:35.75;stroke-opacity:1"
                   id="rect841-40-3-9"
                   width="67.657738"
                   height="12.851196"
                   x="40.949619"
                   y="106.92859" />
              </g>
              <text
                 id="text839-8-1"
                 y="162.19391"
                 x="47.807861"
                 style="font-style:normal;font-variant:normal;font-weight:normal;font-stretch:normal;font-size:6.35px;line-height:1.25;font-family:Arial;-inkscape-font-specification:Arial;letter-spacing:0px;word-spacing:0px;fill:#000000;fill-opacity:1;stroke:none;stroke-width:0.264583"
                 xml:space="preserve"><tspan
                   style="font-size:6.35px;stroke-width:0.264583"
                   y="162.19391"
                   x="47.807861"
                   id="tspan837-1-1"
                   sodipodi:role="line">Magnetic Channel 02</tspan></text>
            </g>
            <g
               id="g1041-6"
               transform="matrix(0.83217127,0,0,0.83217127,65.617755,-16.081412)">
              <g
                 style="fill:#de87cd"
                 transform="translate(12.911988,77.056527)"
                 id="g912-4-4-4">
                <rect
                   style="opacity:1;fill:#de87cd;fill-opacity:1;stroke:none;stroke-width:0.465;stroke-miterlimit:4;stroke-dasharray:none;stroke-dashoffset:35.75;stroke-opacity:1"
                   id="rect841-40-3-3-8"
                   width="67.657738"
                   height="12.851196"
                   x="40.949619"
                   y="106.92859" />
              </g>
              <text
                 id="text839-8-0-0"
                 y="192.05403"
                 x="58.013222"
                 style="font-style:normal;font-variant:normal;font-weight:normal;font-stretch:normal;font-size:6.35px;line-height:1.25;font-family:Arial;-inkscape-font-specification:Arial;letter-spacing:0px;word-spacing:0px;fill:#000000;fill-opacity:1;stroke:none;stroke-width:0.264583"
                 xml:space="preserve"><tspan
                   style="font-size:6.35px;stroke-width:0.264583"
                   y="192.05403"
                   x="58.013222"
                   id="tspan837-1-5-6"
                   sodipodi:role="line">Magnetic Channel 03</tspan></text>
            </g>
            <g
               transform="matrix(0.83217127,0,0,0.83217127,64.602273,0.54748156)"
               id="g4391-4">
              <path
                 sodipodi:nodetypes="cc"
                 inkscape:connector-curvature="0"
                 id="path4341-7"
                 d="M 51.850287,54.319267 V 170.58151"
                 style="fill:none;stroke:#000000;stroke-width:0.665;stroke-linecap:butt;stroke-linejoin:miter;stroke-miterlimit:4;stroke-dasharray:none;stroke-opacity:1" />
              <path
                 sodipodi:nodetypes="cc"
                 inkscape:connector-curvature="0"
                 id="path4343-4"
                 d="m 51.817829,170.58151 h 3.123389"
                 style="fill:none;stroke:#000000;stroke-width:0.665;stroke-linecap:butt;stroke-linejoin:miter;stroke-miterlimit:4;stroke-dasharray:none;stroke-opacity:1" />
              <path
                 sodipodi:nodetypes="cc"
                 inkscape:connector-curvature="0"
                 id="path4343-3-8"
                 d="m 51.817829,150.39467 h 3.123389"
                 style="fill:none;stroke:#000000;stroke-width:0.665;stroke-linecap:butt;stroke-linejoin:miter;stroke-miterlimit:4;stroke-dasharray:none;stroke-opacity:1" />
              <path
                 sodipodi:nodetypes="cc"
                 inkscape:connector-curvature="0"
                 id="path4343-9-2"
                 d="m 51.817829,130.20783 h 3.123389"
                 style="fill:none;stroke:#000000;stroke-width:0.665;stroke-linecap:butt;stroke-linejoin:miter;stroke-miterlimit:4;stroke-dasharray:none;stroke-opacity:1" />
              <path
                 sodipodi:nodetypes="cc"
                 inkscape:connector-curvature="0"
                 id="path4343-32-6"
                 d="m 51.817829,110.02101 h 3.123389"
                 style="fill:none;stroke:#000000;stroke-width:0.665;stroke-linecap:butt;stroke-linejoin:miter;stroke-miterlimit:4;stroke-dasharray:none;stroke-opacity:1" />
              <path
                 sodipodi:nodetypes="cc"
                 inkscape:connector-curvature="0"
                 id="path4343-1-3"
                 d="m 51.817829,89.834157 h 3.123389"
                 style="fill:none;stroke:#000000;stroke-width:0.665;stroke-linecap:butt;stroke-linejoin:miter;stroke-miterlimit:4;stroke-dasharray:none;stroke-opacity:1" />
              <path
                 sodipodi:nodetypes="cc"
                 inkscape:connector-curvature="0"
                 id="path4343-6-3"
                 d="m 51.817829,69.647337 h 3.123389"
                 style="fill:none;stroke:#000000;stroke-width:0.665;stroke-linecap:butt;stroke-linejoin:miter;stroke-miterlimit:4;stroke-dasharray:none;stroke-opacity:1" />
            </g>
            <g
               id="g1204"
               transform="translate(-0.39566029)">
              <rect
                 y="53.527805"
                 x="110.83549"
                 height="10.69439"
                 width="36.486752"
                 id="rect841-4-6-7"
                 style="opacity:1;fill:#afe9c6;fill-opacity:1;stroke:none;stroke-width:0.38696;stroke-miterlimit:4;stroke-dasharray:none;stroke-dashoffset:35.75;stroke-opacity:1" />
              <text
                 id="text829-8-1"
                 y="60.218002"
                 x="115.89911"
                 style="font-style:normal;font-variant:normal;font-weight:normal;font-stretch:normal;font-size:5.28429px;line-height:1.25;font-family:Arial;-inkscape-font-specification:Arial;letter-spacing:0px;word-spacing:0px;fill:#000000;fill-opacity:1;stroke:none;stroke-width:0.220179"
                 xml:space="preserve"><tspan
                   style="font-size:5.28429px;stroke-width:0.220179"
                   y="60.218002"
                   x="115.89911"
                   id="tspan827-8-2"
                   sodipodi:role="line">Auxiliary 01</tspan></text>
            </g>
          </g>
          <g
             id="g1255-2"
             transform="translate(-96.650764,117.86662)">
            <g
               id="g880-5-0"
               transform="matrix(0.83217127,0,0,0.83217127,58.44848,-26.205685)">
              <rect
                 y="73.767891"
                 x="50.965988"
                 height="12.851191"
                 width="26.458334"
                 id="rect841-6-3-1"
                 style="opacity:1;fill:#ffd42a;fill-opacity:1;stroke:none;stroke-width:0.465;stroke-miterlimit:4;stroke-dasharray:none;stroke-dashoffset:35.75;stroke-opacity:1" />
              <text
                 id="text825-1-4"
                 y="81.844543"
                 x="53.398918"
                 style="font-style:normal;font-variant:normal;font-weight:normal;font-stretch:normal;font-size:6.35px;line-height:1.25;font-family:Arial;-inkscape-font-specification:Arial;letter-spacing:0px;word-spacing:0px;fill:#000000;fill-opacity:1;stroke:none;stroke-width:0.264583"
                 xml:space="preserve"><tspan
                   style="font-size:6.35px;stroke-width:0.264583"
                   y="81.844543"
                   x="53.398918"
                   id="tspan823-1-3"
                   sodipodi:role="line">Run 01</tspan></text>
            </g>
            <g
               id="g903-2-3"
               transform="matrix(0.83217127,0,0,0.83217127,83.12536,8.8398637)">
              <rect
                 y="73.767891"
                 x="32.823132"
                 height="12.851189"
                 width="62.744049"
                 id="rect841-97-4-4"
                 style="opacity:1;fill:#afdde9;fill-opacity:1;stroke:none;stroke-width:0.465;stroke-miterlimit:4;stroke-dasharray:none;stroke-dashoffset:35.75;stroke-opacity:1" />
              <text
                 id="text833-2-5"
                 y="82.466209"
                 x="36.976662"
                 style="font-style:normal;font-variant:normal;font-weight:normal;font-stretch:normal;font-size:6.35px;line-height:1.25;font-family:Arial;-inkscape-font-specification:Arial;letter-spacing:0px;word-spacing:0px;fill:#000000;fill-opacity:1;stroke:none;stroke-width:0.264583"
                 xml:space="preserve"><tspan
                   style="font-size:6.35px;stroke-width:0.264583"
                   y="82.466209"
                   x="36.976662"
                   id="tspan831-0-7"
                   sodipodi:role="line">Electric Channel 01</tspan><tspan
                   id="tspan835-5-6"
                   y="90.403709"
                   x="36.976662"
                   sodipodi:role="line" /></text>
            </g>
            <g
               id="g918-7-0"
               transform="matrix(0.83217127,0,0,0.83217127,76.362734,14.643654)">
              <g
                 id="g924-2-4">
                <g
                   id="g912-2-8">
                  <rect
                     y="106.92859"
                     x="40.949619"
                     height="12.851196"
                     width="67.657738"
                     id="rect841-40-6-7"
                     style="opacity:1;fill:#c6afe9;fill-opacity:1;stroke:none;stroke-width:0.465;stroke-miterlimit:4;stroke-dasharray:none;stroke-dashoffset:35.75;stroke-opacity:1" />
                </g>
                <text
                   xml:space="preserve"
                   style="font-style:normal;font-variant:normal;font-weight:normal;font-stretch:normal;font-size:6.35px;line-height:1.25;font-family:Arial;-inkscape-font-specification:Arial;letter-spacing:0px;word-spacing:0px;fill:#000000;fill-opacity:1;stroke:none;stroke-width:0.264583"
                   x="45.101231"
                   y="114.9975"
                   id="text839-0-5"><tspan
                     sodipodi:role="line"
                     id="tspan837-6-2"
                     x="45.101231"
                     y="114.9975"
                     style="font-size:6.35px;stroke-width:0.264583">Magnetic Channel 01</tspan></text>
              </g>
            </g>
            <g
               id="g966-6-7"
               transform="matrix(0.83217127,0,0,0.83217127,74.896708,-2.328364)">
              <rect
                 y="107.25595"
                 x="42.711308"
                 height="12.851189"
                 width="62.744049"
                 id="rect841-97-5-9-6"
                 style="opacity:1;fill:#aaccff;fill-opacity:1;stroke:none;stroke-width:0.465;stroke-miterlimit:4;stroke-dasharray:none;stroke-dashoffset:35.75;stroke-opacity:1" />
              <text
                 id="text833-1-5-2"
                 y="115.95427"
                 x="46.864838"
                 style="font-style:normal;font-variant:normal;font-weight:normal;font-stretch:normal;font-size:6.35px;line-height:1.25;font-family:Arial;-inkscape-font-specification:Arial;letter-spacing:0px;word-spacing:0px;fill:#000000;fill-opacity:1;stroke:none;stroke-width:0.264583"
                 xml:space="preserve"><tspan
                   style="font-size:6.35px;stroke-width:0.264583"
                   y="115.95427"
                   x="46.864838"
                   id="tspan831-2-8-6"
                   sodipodi:role="line">Electric Channel 02</tspan><tspan
                   id="tspan835-8-7-6"
                   y="123.89177"
                   x="46.864838"
                   sodipodi:role="line" /></text>
            </g>
            <g
               id="g1023-2-8"
               transform="matrix(0.83217127,0,0,0.83217127,74.110355,-7.9322689)">
              <g
                 style="fill:#cd87de"
                 transform="translate(2.7066306,47.196408)"
                 id="g912-4-42-8">
                <rect
                   style="opacity:1;fill:#cd87de;fill-opacity:1;stroke:none;stroke-width:0.465;stroke-miterlimit:4;stroke-dasharray:none;stroke-dashoffset:35.75;stroke-opacity:1"
                   id="rect841-40-3-9-6"
                   width="67.657738"
                   height="12.851196"
=======
             id="g903-2-6"
             transform="matrix(0.83217127,0,0,0.83217127,83.12536,8.8398637)">
            <rect
               y="73.767891"
               x="32.823132"
               height="12.851189"
               width="62.744049"
               id="rect841-97-4-49"
               style="opacity:1;fill:#afdde9;fill-opacity:1;stroke:none;stroke-width:0.465;stroke-miterlimit:4;stroke-dasharray:none;stroke-dashoffset:35.75;stroke-opacity:1" />
            <text
               id="text833-2-54"
               y="82.466209"
               x="36.976662"
               style="font-style:normal;font-variant:normal;font-weight:normal;font-stretch:normal;font-size:6.35px;line-height:1.25;font-family:Arial;-inkscape-font-specification:Arial;letter-spacing:0px;word-spacing:0px;fill:#000000;fill-opacity:1;stroke:none;stroke-width:0.264583"
               xml:space="preserve"><tspan
                 style="font-size:6.35px;stroke-width:0.264583"
                 y="82.466209"
                 x="36.976662"
                 id="tspan831-0-9"
                 sodipodi:role="line">Electric Channel 01</tspan><tspan
                 id="tspan835-5-4"
                 y="90.403709"
                 x="36.976662"
                 sodipodi:role="line" /></text>
          </g>
          <g
             id="g918-7-05"
             transform="matrix(0.83217127,0,0,0.83217127,76.362734,14.643654)">
            <g
               id="g924-2-9">
              <g
                 id="g912-2-7">
                <rect
                   y="106.92859"
>>>>>>> e9150568
                   x="40.949619"
                   height="12.851196"
                   width="67.657738"
                   id="rect841-40-6-73"
                   style="opacity:1;fill:#c6afe9;fill-opacity:1;stroke:none;stroke-width:0.465;stroke-miterlimit:4;stroke-dasharray:none;stroke-dashoffset:35.75;stroke-opacity:1" />
              </g>
              <text
<<<<<<< HEAD
                 id="text839-8-1-3"
                 y="162.19391"
                 x="47.807861"
                 style="font-style:normal;font-variant:normal;font-weight:normal;font-stretch:normal;font-size:6.35px;line-height:1.25;font-family:Arial;-inkscape-font-specification:Arial;letter-spacing:0px;word-spacing:0px;fill:#000000;fill-opacity:1;stroke:none;stroke-width:0.264583"
                 xml:space="preserve"><tspan
                   style="font-size:6.35px;stroke-width:0.264583"
                   y="162.19391"
                   x="47.807861"
                   id="tspan837-1-1-2"
                   sodipodi:role="line">Magnetic Channel 02</tspan></text>
            </g>
            <g
               id="g1041-6-07"
               transform="matrix(0.83217127,0,0,0.83217127,65.617755,-16.081412)">
              <g
                 style="fill:#de87cd"
                 transform="translate(12.911988,77.056527)"
                 id="g912-4-4-4-2">
                <rect
                   style="opacity:1;fill:#de87cd;fill-opacity:1;stroke:none;stroke-width:0.465;stroke-miterlimit:4;stroke-dasharray:none;stroke-dashoffset:35.75;stroke-opacity:1"
                   id="rect841-40-3-3-8-5"
                   width="67.657738"
                   height="12.851196"
                   x="40.949619"
                   y="106.92859" />
              </g>
              <text
                 id="text839-8-0-0-1"
                 y="192.05403"
                 x="58.013222"
                 style="font-style:normal;font-variant:normal;font-weight:normal;font-stretch:normal;font-size:6.35px;line-height:1.25;font-family:Arial;-inkscape-font-specification:Arial;letter-spacing:0px;word-spacing:0px;fill:#000000;fill-opacity:1;stroke:none;stroke-width:0.264583"
                 xml:space="preserve"><tspan
                   style="font-size:6.35px;stroke-width:0.264583"
                   y="192.05403"
                   x="58.013222"
                   id="tspan837-1-5-6-6"
                   sodipodi:role="line">Magnetic Channel 03</tspan></text>
            </g>
            <g
               transform="matrix(0.83217127,0,0,0.83217127,64.602273,0.54748156)"
               id="g4391-4-2">
              <path
                 sodipodi:nodetypes="cc"
                 inkscape:connector-curvature="0"
                 id="path4341-7-0"
                 d="M 51.850287,54.319267 V 170.58151"
                 style="fill:none;stroke:#000000;stroke-width:0.665;stroke-linecap:butt;stroke-linejoin:miter;stroke-miterlimit:4;stroke-dasharray:none;stroke-opacity:1" />
              <path
                 sodipodi:nodetypes="cc"
                 inkscape:connector-curvature="0"
                 id="path4343-4-2"
                 d="m 51.817829,170.58151 h 3.123389"
                 style="fill:none;stroke:#000000;stroke-width:0.665;stroke-linecap:butt;stroke-linejoin:miter;stroke-miterlimit:4;stroke-dasharray:none;stroke-opacity:1" />
              <path
                 sodipodi:nodetypes="cc"
                 inkscape:connector-curvature="0"
                 id="path4343-3-8-0"
                 d="m 51.817829,150.39467 h 3.123389"
                 style="fill:none;stroke:#000000;stroke-width:0.665;stroke-linecap:butt;stroke-linejoin:miter;stroke-miterlimit:4;stroke-dasharray:none;stroke-opacity:1" />
              <path
                 sodipodi:nodetypes="cc"
                 inkscape:connector-curvature="0"
                 id="path4343-9-2-42"
                 d="m 51.817829,130.20783 h 3.123389"
                 style="fill:none;stroke:#000000;stroke-width:0.665;stroke-linecap:butt;stroke-linejoin:miter;stroke-miterlimit:4;stroke-dasharray:none;stroke-opacity:1" />
              <path
                 sodipodi:nodetypes="cc"
                 inkscape:connector-curvature="0"
                 id="path4343-32-6-1"
                 d="m 51.817829,110.02101 h 3.123389"
                 style="fill:none;stroke:#000000;stroke-width:0.665;stroke-linecap:butt;stroke-linejoin:miter;stroke-miterlimit:4;stroke-dasharray:none;stroke-opacity:1" />
              <path
                 sodipodi:nodetypes="cc"
                 inkscape:connector-curvature="0"
                 id="path4343-1-3-3"
                 d="m 51.817829,89.834157 h 3.123389"
                 style="fill:none;stroke:#000000;stroke-width:0.665;stroke-linecap:butt;stroke-linejoin:miter;stroke-miterlimit:4;stroke-dasharray:none;stroke-opacity:1" />
              <path
                 sodipodi:nodetypes="cc"
                 inkscape:connector-curvature="0"
                 id="path4343-6-3-46"
                 d="m 51.817829,69.647337 h 3.123389"
                 style="fill:none;stroke:#000000;stroke-width:0.665;stroke-linecap:butt;stroke-linejoin:miter;stroke-miterlimit:4;stroke-dasharray:none;stroke-opacity:1" />
            </g>
            <g
               id="g1204-6"
               transform="translate(-0.39566029)">
              <rect
                 y="53.527805"
                 x="110.83549"
                 height="10.69439"
                 width="36.486752"
                 id="rect841-4-6-7-2"
                 style="opacity:1;fill:#afe9c6;fill-opacity:1;stroke:none;stroke-width:0.38696;stroke-miterlimit:4;stroke-dasharray:none;stroke-dashoffset:35.75;stroke-opacity:1" />
              <text
                 id="text829-8-1-1"
                 y="60.218002"
                 x="115.89911"
                 style="font-style:normal;font-variant:normal;font-weight:normal;font-stretch:normal;font-size:5.28429px;line-height:1.25;font-family:Arial;-inkscape-font-specification:Arial;letter-spacing:0px;word-spacing:0px;fill:#000000;fill-opacity:1;stroke:none;stroke-width:0.220179"
                 xml:space="preserve"><tspan
                   style="font-size:5.28429px;stroke-width:0.220179"
                   y="60.218002"
                   x="115.89911"
                   id="tspan827-8-2-7"
                   sodipodi:role="line">Auxiliary 01</tspan></text>
            </g>
          </g>
        </g>
        <path
           sodipodi:nodetypes="ccc"
           id="path1540-9-3"
           d="m 109.88119,161.99056 v 20.68422 h 8.80877"
           style="fill:none;stroke:#000000;stroke-width:0.443;stroke-linecap:butt;stroke-linejoin:miter;stroke-miterlimit:4;stroke-dasharray:none;stroke-opacity:1;marker-end:url(#marker1544-3-9)" />
        <path
           style="fill:none;stroke:#000000;stroke-width:0.438739;stroke-linecap:butt;stroke-linejoin:miter;stroke-miterlimit:4;stroke-dasharray:none;stroke-opacity:1;marker-end:url(#marker2903-0-5-3)"
           d="m 56.211648,146.35855 h 45.671962 v 8.12523"
           id="path2485-8-9-7"
           inkscape:connector-curvature="0"
           sodipodi:nodetypes="ccc" />
        <path
           style="fill:none;stroke:#000000;stroke-width:0.438739;stroke-linecap:butt;stroke-linejoin:miter;stroke-miterlimit:4;stroke-dasharray:none;stroke-opacity:1;marker-end:url(#marker2903-0-5-3-3)"
           d="m 115.51326,158.68247 h 12.59905 v 8.12523"
           id="path2485-8-9-7-9"
           inkscape:connector-curvature="0"
           sodipodi:nodetypes="ccc" />
        <path
           style="fill:none;stroke:#000000;stroke-width:0.438739;stroke-linecap:butt;stroke-linejoin:miter;stroke-miterlimit:4;stroke-dasharray:none;stroke-opacity:1;marker-end:url(#marker2903-0-5-3-3-3)"
           d="m 128.26996,158.68247 h 12.59905 v 8.12523"
           id="path2485-8-9-7-9-1"
           inkscape:connector-curvature="0"
           sodipodi:nodetypes="ccc" />
        <g
           id="g869-3-9"
           transform="matrix(0.54903186,0,0,0.54903186,65.098344,140.47187)">
          <rect
             y="26.709852"
             x="37.358845"
             height="12.851191"
             width="55.427044"
             id="rect841-9-6-9"
             style="opacity:1;fill:#decd87;fill-opacity:1;stroke:none;stroke-width:0.465;stroke-miterlimit:4;stroke-dasharray:none;stroke-dashoffset:35.75;stroke-opacity:1" />
          <text
             id="text817-1-7"
             y="35.408176"
             x="40.774658"
             style="font-style:normal;font-variant:normal;font-weight:normal;font-stretch:normal;font-size:6.35px;line-height:1.25;font-family:Arial;-inkscape-font-specification:Arial;letter-spacing:0px;word-spacing:0px;fill:#000000;fill-opacity:1;stroke:none;stroke-width:0.264583"
             xml:space="preserve"><tspan
               style="font-size:6.35px;stroke-width:0.264583"
               y="35.408176"
               x="40.774658"
               id="tspan815-2-6"
               sodipodi:role="line">Transfer Function</tspan></text>
        </g>
        <g
           id="g869-3-9-2"
           transform="matrix(0.54903186,0,0,0.54903186,99.305189,165.19151)">
          <rect
             y="26.709852"
             x="37.358845"
             height="12.851191"
             width="60.246132"
             id="rect841-9-6-9-6"
             style="opacity:1;fill:#b7c4c8;fill-opacity:1;stroke:none;stroke-width:0.465;stroke-miterlimit:4;stroke-dasharray:none;stroke-dashoffset:35.75;stroke-opacity:1" />
          <text
             id="text817-1-7-1"
             y="35.408176"
             x="40.774658"
             style="font-style:normal;font-variant:normal;font-weight:normal;font-stretch:normal;font-size:6.35px;line-height:1.25;font-family:Arial;-inkscape-font-specification:Arial;letter-spacing:0px;word-spacing:0px;fill:#000000;fill-opacity:1;stroke:none;stroke-width:0.264583"
             xml:space="preserve"><tspan
               style="font-size:6.35px;stroke-width:0.264583"
               y="35.408176"
               x="40.774658"
               id="tspan815-2-6-2"
               sodipodi:role="line">Fourier Coefficients</tspan></text>
        </g>
        <g
           id="g869-3-9-4"
           transform="matrix(0.54903186,0,0,0.54903186,99.399684,152.6805)">
          <rect
             y="26.709852"
             x="37.358845"
             height="12.851191"
             width="25.307739"
             id="rect841-9-6-9-4"
             style="opacity:1;fill:#e9c6af;fill-opacity:1;stroke:none;stroke-width:0.465;stroke-miterlimit:4;stroke-dasharray:none;stroke-dashoffset:35.75;stroke-opacity:1" />
          <text
             id="text817-1-7-7"
             y="35.408176"
             x="40.774658"
             style="font-style:normal;font-variant:normal;font-weight:normal;font-stretch:normal;font-size:6.35px;line-height:1.25;font-family:Arial;-inkscape-font-specification:Arial;letter-spacing:0px;word-spacing:0px;fill:#000000;fill-opacity:1;stroke:none;stroke-width:0.264583"
             xml:space="preserve"><tspan
               style="font-size:6.35px;stroke-width:0.264583"
               y="35.408176"
               x="40.774658"
               id="tspan815-2-6-3"
               sodipodi:role="line">TF 01</tspan></text>
        </g>
        <g
           id="g869-3-9-4-8"
           transform="matrix(0.54903186,0,0,0.54903186,103.98265,175.68034)">
          <rect
             y="26.709852"
             x="37.358845"
             height="12.851191"
             width="56.287598"
             id="rect841-9-6-9-4-7"
             style="opacity:1;fill:#c4b7c8;fill-opacity:1;stroke:none;stroke-width:0.465;stroke-miterlimit:4;stroke-dasharray:none;stroke-dashoffset:35.75;stroke-opacity:1" />
          <text
             id="text817-1-7-7-8"
             y="35.408176"
             x="40.774658"
             style="font-style:normal;font-variant:normal;font-weight:normal;font-stretch:normal;font-size:6.35px;line-height:1.25;font-family:Arial;-inkscape-font-specification:Arial;letter-spacing:0px;word-spacing:0px;fill:#000000;fill-opacity:1;stroke:none;stroke-width:0.264583"
             xml:space="preserve"><tspan
               style="font-size:6.35px;stroke-width:0.264583"
               y="35.408176"
               x="40.774658"
               id="tspan815-2-6-3-3"
               sodipodi:role="line">Decimation Level</tspan></text>
        </g>
        <g
           id="g869-3-9-4-6"
           transform="matrix(0.54903186,0,0,0.54903186,113.71553,152.6805)">
          <rect
             y="26.709852"
             x="37.358845"
             height="12.851191"
             width="25.307739"
             id="rect841-9-6-9-4-4"
             style="opacity:1;fill:#e9c6af;fill-opacity:1;stroke:none;stroke-width:0.465;stroke-miterlimit:4;stroke-dasharray:none;stroke-dashoffset:35.75;stroke-opacity:1" />
          <text
             id="text817-1-7-7-3"
             y="35.408176"
             x="40.774658"
             style="font-style:normal;font-variant:normal;font-weight:normal;font-stretch:normal;font-size:6.35px;line-height:1.25;font-family:Arial;-inkscape-font-specification:Arial;letter-spacing:0px;word-spacing:0px;fill:#000000;fill-opacity:1;stroke:none;stroke-width:0.264583"
             xml:space="preserve"><tspan
               style="font-size:6.35px;stroke-width:0.264583"
               y="35.408176"
               x="40.774658"
               id="tspan815-2-6-3-2"
               sodipodi:role="line">TF 02</tspan></text>
        </g>
        <path
           style="fill:#e5d5ff;stroke:#000000;stroke-width:0.5;stroke-dasharray:none"
           d="m 137.20535,186.9747 v 3.59077"
           id="path5911" />
        <g
           id="g7468"
           transform="translate(-2.6458334)">
          <g
             id="g869-3-9-4-6-8"
             transform="matrix(0.54903186,0,0,0.54903186,110.50273,185.9802)">
            <rect
               y="26.709852"
               x="37.358845"
               height="12.851191"
               width="25.307739"
               id="rect841-9-6-9-4-4-2"
               style="opacity:1;fill:#e5d5ff;fill-opacity:1;stroke:none;stroke-width:0.465;stroke-miterlimit:4;stroke-dasharray:none;stroke-dashoffset:35.75;stroke-opacity:1" />
            <text
               id="text817-1-7-7-3-5"
               y="35.408176"
               x="40.774658"
               style="font-style:normal;font-variant:normal;font-weight:normal;font-stretch:normal;font-size:6.35px;line-height:1.25;font-family:Arial;-inkscape-font-specification:Arial;letter-spacing:0px;word-spacing:0px;fill:#000000;fill-opacity:1;stroke:none;stroke-width:0.264583"
               xml:space="preserve"><tspan
                 style="font-size:6.35px;stroke-width:0.264583"
                 y="35.408176"
                 x="40.774658"
                 id="tspan815-2-6-3-2-6"
                 sodipodi:role="line">Level 1</tspan></text>
          </g>
          <g
             id="g869-3-9-4-6-8-2"
             transform="matrix(0.54903186,0,0,0.54903186,110.50273,194.48466)">
            <rect
               y="26.709852"
               x="37.358845"
               height="12.851191"
               width="25.307739"
               id="rect841-9-6-9-4-4-2-9"
               style="opacity:1;fill:#e5d5ff;fill-opacity:1;stroke:none;stroke-width:0.465;stroke-miterlimit:4;stroke-dasharray:none;stroke-dashoffset:35.75;stroke-opacity:1" />
            <text
               id="text817-1-7-7-3-5-2"
               y="35.408176"
               x="40.774658"
               style="font-style:normal;font-variant:normal;font-weight:normal;font-stretch:normal;font-size:6.35px;line-height:1.25;font-family:Arial;-inkscape-font-specification:Arial;letter-spacing:0px;word-spacing:0px;fill:#000000;fill-opacity:1;stroke:none;stroke-width:0.264583"
               xml:space="preserve"><tspan
                 style="font-size:6.35px;stroke-width:0.264583"
                 y="35.408176"
                 x="40.774658"
                 id="tspan815-2-6-3-2-6-1"
                 sodipodi:role="line">Level 2</tspan></text>
          </g>
          <g
             id="g869-3-9-4-6-8-4"
             transform="matrix(0.54903186,0,0,0.54903186,110.50273,202.98913)">
            <rect
               y="26.709852"
               x="37.358845"
               height="12.851191"
               width="25.307739"
               id="rect841-9-6-9-4-4-2-6"
               style="opacity:1;fill:#e5d5ff;fill-opacity:1;stroke:none;stroke-width:0.465;stroke-miterlimit:4;stroke-dasharray:none;stroke-dashoffset:35.75;stroke-opacity:1" />
            <text
               id="text817-1-7-7-3-5-0"
               y="35.408176"
               x="40.774658"
               style="font-style:normal;font-variant:normal;font-weight:normal;font-stretch:normal;font-size:6.35px;line-height:1.25;font-family:Arial;-inkscape-font-specification:Arial;letter-spacing:0px;word-spacing:0px;fill:#000000;fill-opacity:1;stroke:none;stroke-width:0.264583"
               xml:space="preserve"><tspan
                 style="font-size:6.35px;stroke-width:0.264583"
                 y="35.408176"
                 x="40.774658"
                 id="tspan815-2-6-3-2-6-9"
                 sodipodi:role="line">Level 3</tspan></text>
          </g>
          <path
             style="fill:none;stroke:#000000;stroke-width:0.5;stroke-dasharray:none"
             d="m 127.94494,197.36904 v 24.37947 h 2.83482"
             id="path6747" />
          <path
             style="fill:none;stroke:#000000;stroke-width:0.499999;stroke-dasharray:none"
             d="m 127.85044,212.96056 h 3.02381"
             id="path7335" />
          <path
             style="fill:none;stroke:#000000;stroke-width:0.499999;stroke-dasharray:none"
             d="m 127.85044,204.26711 h 3.02381"
             id="path7335-3" />
        </g>
        <g
           id="g7468-2"
           transform="translate(17.511801)">
          <g
             id="g869-3-9-4-6-8-40"
             transform="matrix(0.54903186,0,0,0.54903186,110.50273,185.9802)">
            <rect
               y="26.709852"
               x="37.358845"
               height="12.851191"
               width="30.419155"
               id="rect841-9-6-9-4-4-2-65"
               style="opacity:1;fill:#ddafe9;fill-opacity:1;stroke:none;stroke-width:0.465;stroke-miterlimit:4;stroke-dasharray:none;stroke-dashoffset:35.75;stroke-opacity:1" />
            <text
               id="text817-1-7-7-3-5-4"
               y="35.408176"
               x="38.847023"
               style="font-style:normal;font-variant:normal;font-weight:normal;font-stretch:normal;font-size:6.35px;line-height:1.25;font-family:Arial;-inkscape-font-specification:Arial;letter-spacing:0px;word-spacing:0px;fill:#000000;fill-opacity:1;stroke:none;stroke-width:0.264583"
               xml:space="preserve"><tspan
                 style="font-size:6.35px;stroke-width:0.264583"
                 y="35.408176"
                 x="38.847023"
                 id="tspan815-2-6-3-2-6-4"
                 sodipodi:role="line">Feature 1</tspan></text>
          </g>
          <g
             id="g869-3-9-4-6-8-2-5"
             transform="matrix(0.54903186,0,0,0.54903186,110.50273,194.48466)">
            <rect
               y="26.709852"
               x="37.358845"
               height="12.851191"
               width="30.662556"
               id="rect841-9-6-9-4-4-2-9-9"
               style="opacity:1;fill:#ddafe9;fill-opacity:1;stroke:none;stroke-width:0.465;stroke-miterlimit:4;stroke-dasharray:none;stroke-dashoffset:35.75;stroke-opacity:1" />
            <text
               id="text817-1-7-7-3-5-2-8"
               y="35.408176"
               x="38.847023"
               style="font-style:normal;font-variant:normal;font-weight:normal;font-stretch:normal;font-size:6.35px;line-height:1.25;font-family:Arial;-inkscape-font-specification:Arial;letter-spacing:0px;word-spacing:0px;fill:#000000;fill-opacity:1;stroke:none;stroke-width:0.264583"
               xml:space="preserve"><tspan
                 style="font-size:6.35px;stroke-width:0.264583"
                 y="35.408176"
                 x="38.847023"
                 id="tspan815-2-6-3-2-6-1-1"
                 sodipodi:role="line">Feature 2</tspan></text>
          </g>
          <g
             id="g869-3-9-4-6-8-4-5"
             transform="matrix(0.54903186,0,0,0.54903186,110.50273,202.98913)">
            <rect
               y="26.709852"
               x="37.358845"
               height="12.851191"
               width="30.175755"
               id="rect841-9-6-9-4-4-2-6-6"
               style="opacity:1;fill:#ddafe9;fill-opacity:1;stroke:none;stroke-width:0.465;stroke-miterlimit:4;stroke-dasharray:none;stroke-dashoffset:35.75;stroke-opacity:1" />
            <text
               id="text817-1-7-7-3-5-0-7"
               y="35.408176"
               x="38.847023"
               style="font-style:normal;font-variant:normal;font-weight:normal;font-stretch:normal;font-size:6.35px;line-height:1.25;font-family:Arial;-inkscape-font-specification:Arial;letter-spacing:0px;word-spacing:0px;fill:#000000;fill-opacity:1;stroke:none;stroke-width:0.264583"
               xml:space="preserve"><tspan
                 style="font-size:6.35px;stroke-width:0.264583"
                 y="35.408176"
                 x="38.847023"
                 id="tspan815-2-6-3-2-6-9-1"
                 sodipodi:role="line">Feature 3</tspan></text>
          </g>
          <path
             style="fill:none;stroke:#000000;stroke-width:0.5;stroke-dasharray:none"
             d="m 127.94494,197.36904 v 24.37947 h 2.83482"
             id="path6747-5" />
          <path
             style="fill:none;stroke:#000000;stroke-width:0.499999;stroke-dasharray:none"
             d="m 127.85044,212.96056 h 3.02381"
             id="path7335-2" />
          <path
             style="fill:none;stroke:#000000;stroke-width:0.499999;stroke-dasharray:none"
             d="m 127.85044,204.26711 h 3.02381"
             id="path7335-3-4" />
        </g>
      </g>
      <g
         id="g8788-0"
         transform="translate(0.41597067,125.76156)">
        <path
           style="fill:none;stroke:#000000;stroke-width:0.438739;stroke-linecap:butt;stroke-linejoin:miter;stroke-miterlimit:4;stroke-dasharray:none;stroke-opacity:1;marker-end:url(#marker2903-2)"
           d="M 94.353236,124.39753 H 46.783067 v 18.0142"
           id="path2485-2"
           inkscape:connector-curvature="0"
           sodipodi:nodetypes="ccc" />
        <g
           transform="matrix(0.65975825,0,0,0.65975825,14.613963,47.645262)"
           id="g4592-6">
          <g
             id="g4554-4">
            <path
               style="fill:none;stroke:#000000;stroke-width:0.553233;stroke-linecap:butt;stroke-linejoin:miter;stroke-miterlimit:4;stroke-dasharray:none;stroke-opacity:1;marker-end:url(#marker1553-3)"
               d="m 132.29619,111.17264 v 15.30651 h -19.24202 v 6.58836"
               id="path4158-6"
               sodipodi:nodetypes="cccc" />
            <path
               sodipodi:nodetypes="cccc"
               id="path4158-0-8"
               d="m 132.29619,111.17264 v 15.30651 h 19.24202 v 6.58836"
               style="fill:none;stroke:#000000;stroke-width:0.553234;stroke-linecap:butt;stroke-linejoin:miter;stroke-miterlimit:4;stroke-dasharray:none;stroke-opacity:1;marker-end:url(#marker1553-5-6)" />
            <g
               id="g3823-6"
               transform="translate(-19.202026,0.14322526)">
              <g
                 transform="translate(0.80206146)"
                 id="g1937-6">
                <rect
                   style="opacity:1;fill:#b3b3b3;fill-opacity:1;stroke:none;stroke-width:0.665;stroke-linecap:round;stroke-linejoin:round;stroke-miterlimit:4;stroke-dasharray:none;stroke-dashoffset:0;stroke-opacity:1"
                   id="rect3810-9"
                   width="26.458332"
                   height="9.0714283"
                   x="118.9035"
                   y="132.96579" />
                <text
                   xml:space="preserve"
                   style="font-style:normal;font-variant:normal;font-weight:normal;font-stretch:normal;font-size:5.34708px;line-height:1.25;font-family:Arial;-inkscape-font-specification:Arial;letter-spacing:0px;word-spacing:0px;fill:#000000;fill-opacity:1;stroke:none;stroke-width:0.264583"
                   x="124.73214"
                   y="139.38394"
                   id="text3808-7"><tspan
                     sodipodi:role="line"
                     id="tspan3806-1"
                     x="124.73214"
                     y="139.38394"
                     style="font-size:5.34708px;stroke:none;stroke-width:0.264583">Filters</tspan></text>
              </g>
            </g>
            <g
               id="g3880-2"
               transform="translate(19.073828,-15.403726)">
              <rect
                 style="fill:#e6e6e6;fill-opacity:1;stroke:none;stroke-width:0.665;stroke-linecap:round;stroke-linejoin:round;stroke-miterlimit:4;stroke-dasharray:none;stroke-dashoffset:0;stroke-opacity:1"
                 id="rect3810-69-9-2-3-0"
                 width="26.458332"
                 height="9.0714283"
                 x="118.77421"
                 y="148.51274" />
              <text
                 xml:space="preserve"
                 style="font-style:normal;font-variant:normal;font-weight:normal;font-stretch:normal;font-size:8.46667px;line-height:1.25;font-family:Arial;-inkscape-font-specification:Arial;letter-spacing:0px;word-spacing:0px;fill:#000000;fill-opacity:1;stroke:none;stroke-width:0.264583"
                 x="122.5285"
                 y="154.43092"
                 id="text3808-5-4-1-2-4"><tspan
                   sodipodi:role="line"
                   id="tspan3806-3-1-1-5-4"
                   x="122.5285"
                   y="154.43092"
                   style="font-size:5.34708px;stroke:none;stroke-width:0.264583">Reports</tspan></text>
            </g>
          </g>
        </g>
        <g
           id="g929-4"
           transform="matrix(0.54903186,0,0,0.54903186,90.117232,119.26608)">
          <rect
             y="3.0357351"
             x="3.0778799"
             height="12.851191"
             width="35.063843"
             id="rect841-7"
             style="opacity:1;fill:#de8787;fill-opacity:1;stroke:none;stroke-width:0.465;stroke-miterlimit:4;stroke-dasharray:none;stroke-dashoffset:35.75;stroke-opacity:1" />
          <text
             id="text821-1"
             y="11.104642"
             x="7.2618647"
             style="font-style:normal;font-variant:normal;font-weight:normal;font-stretch:normal;font-size:6.35px;line-height:1.25;font-family:Arial;-inkscape-font-specification:Arial;letter-spacing:0px;word-spacing:0px;fill:#000000;fill-opacity:1;stroke:none;stroke-width:0.264583"
             xml:space="preserve"><tspan
               style="font-size:6.35px;stroke-width:0.264583"
               y="11.104642"
               x="7.2618647"
               id="tspan819-9"
               sodipodi:role="line">Survey 02</tspan></text>
        </g>
        <g
           transform="matrix(0.65975825,0,0,0.65975825,14.613963,58.228593)"
           id="g2492-4">
          <path
             style="fill:none;stroke:#000000;stroke-width:0.553233;stroke-linecap:butt;stroke-linejoin:miter;stroke-miterlimit:4;stroke-dasharray:none;stroke-opacity:1"
             d="M 48.758926,129.22231 V 143.2365"
             id="path2379-5"
             sodipodi:nodetypes="cc" />
          <g
             transform="matrix(0.83217127,0,0,0.83217127,2.961804,106.68855)"
             id="g869-3">
            <rect
               style="opacity:1;fill:#ff9955;fill-opacity:1;stroke:none;stroke-width:0.465;stroke-miterlimit:4;stroke-dasharray:none;stroke-dashoffset:35.75;stroke-opacity:1"
               id="rect841-9-8"
               width="34.773808"
               height="12.851191"
               x="37.358845"
               y="26.709852" />
            <text
               xml:space="preserve"
               style="font-style:normal;font-variant:normal;font-weight:normal;font-stretch:normal;font-size:6.35px;line-height:1.25;font-family:Arial;-inkscape-font-specification:Arial;letter-spacing:0px;word-spacing:0px;fill:#000000;fill-opacity:1;stroke:none;stroke-width:0.264583"
               x="40.774658"
               y="35.408176"
               id="text817-7"><tspan
                 sodipodi:role="line"
                 id="tspan815-5"
                 x="40.774658"
                 y="35.408176"
                 style="font-size:6.35px;stroke-width:0.264583">Station 01</tspan></text>
          </g>
          <path
             sodipodi:nodetypes="cc"
             inkscape:connector-curvature="0"
             id="path1229-7-9"
             d="m 19.833493,143.22634 0.125822,9.19303"
             style="fill:none;stroke:#000000;stroke-width:0.553394;stroke-linecap:butt;stroke-linejoin:miter;stroke-miterlimit:4;stroke-dasharray:none;stroke-opacity:1;marker-end:url(#Arrow1Mend-3-7)" />
          <path
             sodipodi:nodetypes="ccc"
             inkscape:connector-curvature="0"
             id="path1229-0-1"
             d="m 19.833493,143.22634 66.057844,0.12314 0.34827,9.12168"
             style="fill:none;stroke:#000000;stroke-width:0.553394;stroke-linecap:butt;stroke-linejoin:miter;stroke-miterlimit:4;stroke-dasharray:none;stroke-opacity:1;marker-end:url(#Arrow1Mend-1-29)" />
          <g
             id="g1255-1"
             transform="translate(-26.726953,117.86662)">
            <g
               id="g880-5-8"
               transform="matrix(0.83217127,0,0,0.83217127,58.44848,-26.205685)">
              <rect
                 y="73.767891"
                 x="50.965988"
                 height="12.851191"
                 width="26.458334"
                 id="rect841-6-3-6"
                 style="opacity:1;fill:#ffd42a;fill-opacity:1;stroke:none;stroke-width:0.465;stroke-miterlimit:4;stroke-dasharray:none;stroke-dashoffset:35.75;stroke-opacity:1" />
              <text
                 id="text825-1-3"
                 y="81.844543"
                 x="53.398918"
                 style="font-style:normal;font-variant:normal;font-weight:normal;font-stretch:normal;font-size:6.35px;line-height:1.25;font-family:Arial;-inkscape-font-specification:Arial;letter-spacing:0px;word-spacing:0px;fill:#000000;fill-opacity:1;stroke:none;stroke-width:0.264583"
                 xml:space="preserve"><tspan
                   style="font-size:6.35px;stroke-width:0.264583"
                   y="81.844543"
                   x="53.398918"
                   id="tspan823-1-1"
                   sodipodi:role="line">Run 02</tspan></text>
            </g>
            <g
               id="g903-2-9"
               transform="matrix(0.83217127,0,0,0.83217127,83.12536,8.8398637)">
              <rect
                 y="73.767891"
                 x="32.823132"
                 height="12.851189"
                 width="62.744049"
                 id="rect841-97-4-1"
                 style="opacity:1;fill:#afdde9;fill-opacity:1;stroke:none;stroke-width:0.465;stroke-miterlimit:4;stroke-dasharray:none;stroke-dashoffset:35.75;stroke-opacity:1" />
              <text
                 id="text833-2-6"
                 y="82.466209"
                 x="36.976662"
                 style="font-style:normal;font-variant:normal;font-weight:normal;font-stretch:normal;font-size:6.35px;line-height:1.25;font-family:Arial;-inkscape-font-specification:Arial;letter-spacing:0px;word-spacing:0px;fill:#000000;fill-opacity:1;stroke:none;stroke-width:0.264583"
                 xml:space="preserve"><tspan
                   style="font-size:6.35px;stroke-width:0.264583"
                   y="82.466209"
                   x="36.976662"
                   id="tspan831-0-78"
                   sodipodi:role="line">Electric Channel 01</tspan><tspan
                   id="tspan835-5-5"
                   y="90.403709"
                   x="36.976662"
                   sodipodi:role="line" /></text>
            </g>
            <g
               id="g918-7-9"
               transform="matrix(0.83217127,0,0,0.83217127,76.362734,14.643654)">
              <g
                 id="g924-2-3">
                <g
                   id="g912-2-4">
                  <rect
                     y="106.92859"
                     x="40.949619"
                     height="12.851196"
                     width="67.657738"
                     id="rect841-40-6-8"
                     style="opacity:1;fill:#c6afe9;fill-opacity:1;stroke:none;stroke-width:0.465;stroke-miterlimit:4;stroke-dasharray:none;stroke-dashoffset:35.75;stroke-opacity:1" />
                </g>
                <text
                   xml:space="preserve"
                   style="font-style:normal;font-variant:normal;font-weight:normal;font-stretch:normal;font-size:6.35px;line-height:1.25;font-family:Arial;-inkscape-font-specification:Arial;letter-spacing:0px;word-spacing:0px;fill:#000000;fill-opacity:1;stroke:none;stroke-width:0.264583"
                   x="45.101231"
                   y="114.9975"
                   id="text839-0-0"><tspan
                     sodipodi:role="line"
                     id="tspan837-6-5"
                     x="45.101231"
                     y="114.9975"
                     style="font-size:6.35px;stroke-width:0.264583">Magnetic Channel 01</tspan></text>
              </g>
            </g>
            <g
               id="g966-6-3"
               transform="matrix(0.83217127,0,0,0.83217127,74.896708,-2.328364)">
              <rect
                 y="107.25595"
                 x="42.711308"
                 height="12.851189"
                 width="62.744049"
                 id="rect841-97-5-9-8"
                 style="opacity:1;fill:#aaccff;fill-opacity:1;stroke:none;stroke-width:0.465;stroke-miterlimit:4;stroke-dasharray:none;stroke-dashoffset:35.75;stroke-opacity:1" />
              <text
                 id="text833-1-5-0"
                 y="115.95427"
                 x="46.864838"
                 style="font-style:normal;font-variant:normal;font-weight:normal;font-stretch:normal;font-size:6.35px;line-height:1.25;font-family:Arial;-inkscape-font-specification:Arial;letter-spacing:0px;word-spacing:0px;fill:#000000;fill-opacity:1;stroke:none;stroke-width:0.264583"
                 xml:space="preserve"><tspan
                   style="font-size:6.35px;stroke-width:0.264583"
                   y="115.95427"
                   x="46.864838"
                   id="tspan831-2-8-9"
                   sodipodi:role="line">Electric Channel 02</tspan><tspan
                   id="tspan835-8-7-1"
                   y="123.89177"
                   x="46.864838"
                   sodipodi:role="line" /></text>
            </g>
            <g
               id="g1023-2-5"
               transform="matrix(0.83217127,0,0,0.83217127,74.110355,-7.9322689)">
              <g
                 style="fill:#cd87de"
                 transform="translate(2.7066306,47.196408)"
                 id="g912-4-42-7">
                <rect
                   style="opacity:1;fill:#cd87de;fill-opacity:1;stroke:none;stroke-width:0.465;stroke-miterlimit:4;stroke-dasharray:none;stroke-dashoffset:35.75;stroke-opacity:1"
                   id="rect841-40-3-9-5"
                   width="67.657738"
                   height="12.851196"
                   x="40.949619"
                   y="106.92859" />
              </g>
              <text
                 id="text839-8-1-1"
                 y="162.19391"
                 x="47.807861"
                 style="font-style:normal;font-variant:normal;font-weight:normal;font-stretch:normal;font-size:6.35px;line-height:1.25;font-family:Arial;-inkscape-font-specification:Arial;letter-spacing:0px;word-spacing:0px;fill:#000000;fill-opacity:1;stroke:none;stroke-width:0.264583"
                 xml:space="preserve"><tspan
                   style="font-size:6.35px;stroke-width:0.264583"
                   y="162.19391"
                   x="47.807861"
                   id="tspan837-1-1-0"
                   sodipodi:role="line">Magnetic Channel 02</tspan></text>
            </g>
            <g
               id="g1041-6-0"
               transform="matrix(0.83217127,0,0,0.83217127,65.617755,-16.081412)">
              <g
                 style="fill:#de87cd"
                 transform="translate(12.911988,77.056527)"
                 id="g912-4-4-4-9">
                <rect
                   style="opacity:1;fill:#de87cd;fill-opacity:1;stroke:none;stroke-width:0.465;stroke-miterlimit:4;stroke-dasharray:none;stroke-dashoffset:35.75;stroke-opacity:1"
                   id="rect841-40-3-3-8-55"
                   width="67.657738"
                   height="12.851196"
                   x="40.949619"
                   y="106.92859" />
              </g>
              <text
                 id="text839-8-0-0-7"
                 y="192.05403"
                 x="58.013222"
                 style="font-style:normal;font-variant:normal;font-weight:normal;font-stretch:normal;font-size:6.35px;line-height:1.25;font-family:Arial;-inkscape-font-specification:Arial;letter-spacing:0px;word-spacing:0px;fill:#000000;fill-opacity:1;stroke:none;stroke-width:0.264583"
                 xml:space="preserve"><tspan
                   style="font-size:6.35px;stroke-width:0.264583"
                   y="192.05403"
                   x="58.013222"
                   id="tspan837-1-5-6-0"
                   sodipodi:role="line">Magnetic Channel 03</tspan></text>
            </g>
            <g
               transform="matrix(0.83217127,0,0,0.83217127,64.602273,0.54748156)"
               id="g4391-4-8">
              <path
                 sodipodi:nodetypes="cc"
                 inkscape:connector-curvature="0"
                 id="path4341-7-8"
                 d="M 51.850287,54.319267 V 170.58151"
                 style="fill:none;stroke:#000000;stroke-width:0.665;stroke-linecap:butt;stroke-linejoin:miter;stroke-miterlimit:4;stroke-dasharray:none;stroke-opacity:1" />
              <path
                 sodipodi:nodetypes="cc"
                 inkscape:connector-curvature="0"
                 id="path4343-4-7"
                 d="m 51.817829,170.58151 h 3.123389"
                 style="fill:none;stroke:#000000;stroke-width:0.665;stroke-linecap:butt;stroke-linejoin:miter;stroke-miterlimit:4;stroke-dasharray:none;stroke-opacity:1" />
              <path
                 sodipodi:nodetypes="cc"
                 inkscape:connector-curvature="0"
                 id="path4343-3-8-6"
                 d="m 51.817829,150.39467 h 3.123389"
                 style="fill:none;stroke:#000000;stroke-width:0.665;stroke-linecap:butt;stroke-linejoin:miter;stroke-miterlimit:4;stroke-dasharray:none;stroke-opacity:1" />
              <path
                 sodipodi:nodetypes="cc"
                 inkscape:connector-curvature="0"
                 id="path4343-9-2-5"
                 d="m 51.817829,130.20783 h 3.123389"
                 style="fill:none;stroke:#000000;stroke-width:0.665;stroke-linecap:butt;stroke-linejoin:miter;stroke-miterlimit:4;stroke-dasharray:none;stroke-opacity:1" />
              <path
                 sodipodi:nodetypes="cc"
                 inkscape:connector-curvature="0"
                 id="path4343-32-6-6"
                 d="m 51.817829,110.02101 h 3.123389"
                 style="fill:none;stroke:#000000;stroke-width:0.665;stroke-linecap:butt;stroke-linejoin:miter;stroke-miterlimit:4;stroke-dasharray:none;stroke-opacity:1" />
              <path
                 sodipodi:nodetypes="cc"
                 inkscape:connector-curvature="0"
                 id="path4343-1-3-0"
                 d="m 51.817829,89.834157 h 3.123389"
                 style="fill:none;stroke:#000000;stroke-width:0.665;stroke-linecap:butt;stroke-linejoin:miter;stroke-miterlimit:4;stroke-dasharray:none;stroke-opacity:1" />
              <path
                 sodipodi:nodetypes="cc"
                 inkscape:connector-curvature="0"
                 id="path4343-6-3-2"
                 d="m 51.817829,69.647337 h 3.123389"
                 style="fill:none;stroke:#000000;stroke-width:0.665;stroke-linecap:butt;stroke-linejoin:miter;stroke-miterlimit:4;stroke-dasharray:none;stroke-opacity:1" />
            </g>
            <g
               id="g1204-0"
               transform="translate(-0.39566029)">
              <rect
                 y="53.527805"
                 x="110.83549"
                 height="10.69439"
                 width="36.486752"
                 id="rect841-4-6-7-3"
                 style="opacity:1;fill:#afe9c6;fill-opacity:1;stroke:none;stroke-width:0.38696;stroke-miterlimit:4;stroke-dasharray:none;stroke-dashoffset:35.75;stroke-opacity:1" />
              <text
                 id="text829-8-1-3"
                 y="60.218002"
                 x="115.89911"
                 style="font-style:normal;font-variant:normal;font-weight:normal;font-stretch:normal;font-size:5.28429px;line-height:1.25;font-family:Arial;-inkscape-font-specification:Arial;letter-spacing:0px;word-spacing:0px;fill:#000000;fill-opacity:1;stroke:none;stroke-width:0.220179"
                 xml:space="preserve"><tspan
                   style="font-size:5.28429px;stroke-width:0.220179"
                   y="60.218002"
                   x="115.89911"
                   id="tspan827-8-2-2"
                   sodipodi:role="line">Auxiliary 01</tspan></text>
            </g>
          </g>
          <g
             id="g1255-2-1"
             transform="translate(-96.650764,117.86662)">
            <g
               id="g880-5-0-6"
               transform="matrix(0.83217127,0,0,0.83217127,58.44848,-26.205685)">
              <rect
                 y="73.767891"
                 x="50.965988"
                 height="12.851191"
                 width="26.458334"
                 id="rect841-6-3-1-7"
                 style="opacity:1;fill:#ffd42a;fill-opacity:1;stroke:none;stroke-width:0.465;stroke-miterlimit:4;stroke-dasharray:none;stroke-dashoffset:35.75;stroke-opacity:1" />
              <text
                 id="text825-1-4-5"
                 y="81.844543"
                 x="53.398918"
                 style="font-style:normal;font-variant:normal;font-weight:normal;font-stretch:normal;font-size:6.35px;line-height:1.25;font-family:Arial;-inkscape-font-specification:Arial;letter-spacing:0px;word-spacing:0px;fill:#000000;fill-opacity:1;stroke:none;stroke-width:0.264583"
                 xml:space="preserve"><tspan
                   style="font-size:6.35px;stroke-width:0.264583"
                   y="81.844543"
                   x="53.398918"
                   id="tspan823-1-3-1"
                   sodipodi:role="line">Run 01</tspan></text>
            </g>
            <g
               id="g903-2-3-8"
               transform="matrix(0.83217127,0,0,0.83217127,83.12536,8.8398637)">
              <rect
                 y="73.767891"
                 x="32.823132"
                 height="12.851189"
                 width="62.744049"
                 id="rect841-97-4-4-8"
                 style="opacity:1;fill:#afdde9;fill-opacity:1;stroke:none;stroke-width:0.465;stroke-miterlimit:4;stroke-dasharray:none;stroke-dashoffset:35.75;stroke-opacity:1" />
              <text
                 id="text833-2-5-1"
                 y="82.466209"
                 x="36.976662"
                 style="font-style:normal;font-variant:normal;font-weight:normal;font-stretch:normal;font-size:6.35px;line-height:1.25;font-family:Arial;-inkscape-font-specification:Arial;letter-spacing:0px;word-spacing:0px;fill:#000000;fill-opacity:1;stroke:none;stroke-width:0.264583"
                 xml:space="preserve"><tspan
                   style="font-size:6.35px;stroke-width:0.264583"
                   y="82.466209"
                   x="36.976662"
                   id="tspan831-0-7-1"
                   sodipodi:role="line">Electric Channel 01</tspan><tspan
                   id="tspan835-5-6-6"
                   y="90.403709"
                   x="36.976662"
                   sodipodi:role="line" /></text>
            </g>
            <g
               id="g918-7-0-2"
               transform="matrix(0.83217127,0,0,0.83217127,76.362734,14.643654)">
              <g
                 id="g924-2-4-2">
                <g
                   id="g912-2-8-4">
                  <rect
                     y="106.92859"
                     x="40.949619"
                     height="12.851196"
                     width="67.657738"
                     id="rect841-40-6-7-6"
                     style="opacity:1;fill:#c6afe9;fill-opacity:1;stroke:none;stroke-width:0.465;stroke-miterlimit:4;stroke-dasharray:none;stroke-dashoffset:35.75;stroke-opacity:1" />
                </g>
                <text
                   xml:space="preserve"
                   style="font-style:normal;font-variant:normal;font-weight:normal;font-stretch:normal;font-size:6.35px;line-height:1.25;font-family:Arial;-inkscape-font-specification:Arial;letter-spacing:0px;word-spacing:0px;fill:#000000;fill-opacity:1;stroke:none;stroke-width:0.264583"
                   x="45.101231"
                   y="114.9975"
                   id="text839-0-5-3"><tspan
                     sodipodi:role="line"
                     id="tspan837-6-2-7"
                     x="45.101231"
                     y="114.9975"
                     style="font-size:6.35px;stroke-width:0.264583">Magnetic Channel 01</tspan></text>
              </g>
            </g>
            <g
               id="g966-6-7-6"
               transform="matrix(0.83217127,0,0,0.83217127,74.896708,-2.328364)">
              <rect
                 y="107.25595"
                 x="42.711308"
                 height="12.851189"
                 width="62.744049"
                 id="rect841-97-5-9-6-8"
                 style="opacity:1;fill:#aaccff;fill-opacity:1;stroke:none;stroke-width:0.465;stroke-miterlimit:4;stroke-dasharray:none;stroke-dashoffset:35.75;stroke-opacity:1" />
              <text
                 id="text833-1-5-2-0"
                 y="115.95427"
                 x="46.864838"
                 style="font-style:normal;font-variant:normal;font-weight:normal;font-stretch:normal;font-size:6.35px;line-height:1.25;font-family:Arial;-inkscape-font-specification:Arial;letter-spacing:0px;word-spacing:0px;fill:#000000;fill-opacity:1;stroke:none;stroke-width:0.264583"
                 xml:space="preserve"><tspan
                   style="font-size:6.35px;stroke-width:0.264583"
                   y="115.95427"
                   x="46.864838"
                   id="tspan831-2-8-6-9"
                   sodipodi:role="line">Electric Channel 02</tspan><tspan
                   id="tspan835-8-7-6-4"
                   y="123.89177"
                   x="46.864838"
                   sodipodi:role="line" /></text>
            </g>
            <g
               id="g1023-2-8-8"
               transform="matrix(0.83217127,0,0,0.83217127,74.110355,-7.9322689)">
              <g
                 style="fill:#cd87de"
                 transform="translate(2.7066306,47.196408)"
                 id="g912-4-42-8-5">
                <rect
                   style="opacity:1;fill:#cd87de;fill-opacity:1;stroke:none;stroke-width:0.465;stroke-miterlimit:4;stroke-dasharray:none;stroke-dashoffset:35.75;stroke-opacity:1"
                   id="rect841-40-3-9-6-6"
                   width="67.657738"
                   height="12.851196"
                   x="40.949619"
                   y="106.92859" />
              </g>
              <text
                 id="text839-8-1-3-8"
                 y="162.19391"
                 x="47.807861"
                 style="font-style:normal;font-variant:normal;font-weight:normal;font-stretch:normal;font-size:6.35px;line-height:1.25;font-family:Arial;-inkscape-font-specification:Arial;letter-spacing:0px;word-spacing:0px;fill:#000000;fill-opacity:1;stroke:none;stroke-width:0.264583"
                 xml:space="preserve"><tspan
                   style="font-size:6.35px;stroke-width:0.264583"
                   y="162.19391"
                   x="47.807861"
                   id="tspan837-1-1-2-8"
                   sodipodi:role="line">Magnetic Channel 02</tspan></text>
            </g>
            <g
               id="g1041-6-07-0"
               transform="matrix(0.83217127,0,0,0.83217127,65.617755,-16.081412)">
              <g
                 style="fill:#de87cd"
                 transform="translate(12.911988,77.056527)"
                 id="g912-4-4-4-2-3">
                <rect
                   style="opacity:1;fill:#de87cd;fill-opacity:1;stroke:none;stroke-width:0.465;stroke-miterlimit:4;stroke-dasharray:none;stroke-dashoffset:35.75;stroke-opacity:1"
                   id="rect841-40-3-3-8-5-7"
                   width="67.657738"
                   height="12.851196"
                   x="40.949619"
                   y="106.92859" />
              </g>
              <text
                 id="text839-8-0-0-1-2"
                 y="192.05403"
                 x="58.013222"
                 style="font-style:normal;font-variant:normal;font-weight:normal;font-stretch:normal;font-size:6.35px;line-height:1.25;font-family:Arial;-inkscape-font-specification:Arial;letter-spacing:0px;word-spacing:0px;fill:#000000;fill-opacity:1;stroke:none;stroke-width:0.264583"
                 xml:space="preserve"><tspan
                   style="font-size:6.35px;stroke-width:0.264583"
                   y="192.05403"
                   x="58.013222"
                   id="tspan837-1-5-6-6-8"
                   sodipodi:role="line">Magnetic Channel 03</tspan></text>
            </g>
            <g
               transform="matrix(0.83217127,0,0,0.83217127,64.602273,0.54748156)"
               id="g4391-4-2-9">
              <path
                 sodipodi:nodetypes="cc"
                 inkscape:connector-curvature="0"
                 id="path4341-7-0-6"
                 d="M 51.850287,54.319267 V 170.58151"
                 style="fill:none;stroke:#000000;stroke-width:0.665;stroke-linecap:butt;stroke-linejoin:miter;stroke-miterlimit:4;stroke-dasharray:none;stroke-opacity:1" />
              <path
                 sodipodi:nodetypes="cc"
                 inkscape:connector-curvature="0"
                 id="path4343-4-2-8"
                 d="m 51.817829,170.58151 h 3.123389"
                 style="fill:none;stroke:#000000;stroke-width:0.665;stroke-linecap:butt;stroke-linejoin:miter;stroke-miterlimit:4;stroke-dasharray:none;stroke-opacity:1" />
              <path
                 sodipodi:nodetypes="cc"
                 inkscape:connector-curvature="0"
                 id="path4343-3-8-0-8"
                 d="m 51.817829,150.39467 h 3.123389"
                 style="fill:none;stroke:#000000;stroke-width:0.665;stroke-linecap:butt;stroke-linejoin:miter;stroke-miterlimit:4;stroke-dasharray:none;stroke-opacity:1" />
              <path
                 sodipodi:nodetypes="cc"
                 inkscape:connector-curvature="0"
                 id="path4343-9-2-42-4"
                 d="m 51.817829,130.20783 h 3.123389"
                 style="fill:none;stroke:#000000;stroke-width:0.665;stroke-linecap:butt;stroke-linejoin:miter;stroke-miterlimit:4;stroke-dasharray:none;stroke-opacity:1" />
              <path
                 sodipodi:nodetypes="cc"
                 inkscape:connector-curvature="0"
                 id="path4343-32-6-1-1"
                 d="m 51.817829,110.02101 h 3.123389"
                 style="fill:none;stroke:#000000;stroke-width:0.665;stroke-linecap:butt;stroke-linejoin:miter;stroke-miterlimit:4;stroke-dasharray:none;stroke-opacity:1" />
              <path
                 sodipodi:nodetypes="cc"
                 inkscape:connector-curvature="0"
                 id="path4343-1-3-3-7"
                 d="m 51.817829,89.834157 h 3.123389"
                 style="fill:none;stroke:#000000;stroke-width:0.665;stroke-linecap:butt;stroke-linejoin:miter;stroke-miterlimit:4;stroke-dasharray:none;stroke-opacity:1" />
              <path
                 sodipodi:nodetypes="cc"
                 inkscape:connector-curvature="0"
                 id="path4343-6-3-46-1"
                 d="m 51.817829,69.647337 h 3.123389"
                 style="fill:none;stroke:#000000;stroke-width:0.665;stroke-linecap:butt;stroke-linejoin:miter;stroke-miterlimit:4;stroke-dasharray:none;stroke-opacity:1" />
            </g>
            <g
               id="g1204-6-7"
               transform="translate(-0.39566029)">
              <rect
                 y="53.527805"
                 x="110.83549"
                 height="10.69439"
                 width="36.486752"
                 id="rect841-4-6-7-2-3"
                 style="opacity:1;fill:#afe9c6;fill-opacity:1;stroke:none;stroke-width:0.38696;stroke-miterlimit:4;stroke-dasharray:none;stroke-dashoffset:35.75;stroke-opacity:1" />
              <text
                 id="text829-8-1-1-4"
                 y="60.218002"
                 x="115.89911"
                 style="font-style:normal;font-variant:normal;font-weight:normal;font-stretch:normal;font-size:5.28429px;line-height:1.25;font-family:Arial;-inkscape-font-specification:Arial;letter-spacing:0px;word-spacing:0px;fill:#000000;fill-opacity:1;stroke:none;stroke-width:0.220179"
                 xml:space="preserve"><tspan
                   style="font-size:5.28429px;stroke-width:0.220179"
                   y="60.218002"
                   x="115.89911"
                   id="tspan827-8-2-7-5"
                   sodipodi:role="line">Auxiliary 01</tspan></text>
            </g>
          </g>
        </g>
        <path
           sodipodi:nodetypes="ccc"
           id="path1540-9-3-0"
           d="m 109.88119,161.99056 v 20.68422 h 8.80877"
           style="fill:none;stroke:#000000;stroke-width:0.443;stroke-linecap:butt;stroke-linejoin:miter;stroke-miterlimit:4;stroke-dasharray:none;stroke-opacity:1;marker-end:url(#marker1544-3-9-8)" />
        <path
           style="fill:none;stroke:#000000;stroke-width:0.438739;stroke-linecap:butt;stroke-linejoin:miter;stroke-miterlimit:4;stroke-dasharray:none;stroke-opacity:1;marker-end:url(#marker2903-0-5-3-8)"
           d="m 56.211648,146.35855 h 45.671962 v 8.12523"
           id="path2485-8-9-7-1"
           inkscape:connector-curvature="0"
           sodipodi:nodetypes="ccc" />
        <path
           style="fill:none;stroke:#000000;stroke-width:0.438739;stroke-linecap:butt;stroke-linejoin:miter;stroke-miterlimit:4;stroke-dasharray:none;stroke-opacity:1;marker-end:url(#marker2903-0-5-3-3-4)"
           d="m 115.51326,158.68247 h 12.59905 v 8.12523"
           id="path2485-8-9-7-9-6"
           inkscape:connector-curvature="0"
           sodipodi:nodetypes="ccc" />
        <path
           style="fill:none;stroke:#000000;stroke-width:0.438739;stroke-linecap:butt;stroke-linejoin:miter;stroke-miterlimit:4;stroke-dasharray:none;stroke-opacity:1;marker-end:url(#marker2903-0-5-3-3-3-9)"
           d="m 128.26996,158.68247 h 12.59905 v 8.12523"
           id="path2485-8-9-7-9-1-8"
           inkscape:connector-curvature="0"
           sodipodi:nodetypes="ccc" />
        <g
           id="g869-3-9-44"
           transform="matrix(0.54903186,0,0,0.54903186,65.098344,140.47187)">
          <rect
             y="26.709852"
             x="37.358845"
             height="12.851191"
             width="55.427044"
             id="rect841-9-6-9-0"
             style="opacity:1;fill:#decd87;fill-opacity:1;stroke:none;stroke-width:0.465;stroke-miterlimit:4;stroke-dasharray:none;stroke-dashoffset:35.75;stroke-opacity:1" />
          <text
             id="text817-1-7-8"
             y="35.408176"
             x="40.774658"
             style="font-style:normal;font-variant:normal;font-weight:normal;font-stretch:normal;font-size:6.35px;line-height:1.25;font-family:Arial;-inkscape-font-specification:Arial;letter-spacing:0px;word-spacing:0px;fill:#000000;fill-opacity:1;stroke:none;stroke-width:0.264583"
             xml:space="preserve"><tspan
               style="font-size:6.35px;stroke-width:0.264583"
               y="35.408176"
               x="40.774658"
               id="tspan815-2-6-1"
               sodipodi:role="line">Transfer Function</tspan></text>
        </g>
        <g
           id="g869-3-9-2-3"
           transform="matrix(0.54903186,0,0,0.54903186,99.305189,165.19151)">
          <rect
             y="26.709852"
             x="37.358845"
             height="12.851191"
             width="60.246132"
             id="rect841-9-6-9-6-9"
             style="opacity:1;fill:#b7c4c8;fill-opacity:1;stroke:none;stroke-width:0.465;stroke-miterlimit:4;stroke-dasharray:none;stroke-dashoffset:35.75;stroke-opacity:1" />
          <text
             id="text817-1-7-1-8"
             y="35.408176"
             x="40.774658"
             style="font-style:normal;font-variant:normal;font-weight:normal;font-stretch:normal;font-size:6.35px;line-height:1.25;font-family:Arial;-inkscape-font-specification:Arial;letter-spacing:0px;word-spacing:0px;fill:#000000;fill-opacity:1;stroke:none;stroke-width:0.264583"
             xml:space="preserve"><tspan
               style="font-size:6.35px;stroke-width:0.264583"
               y="35.408176"
               x="40.774658"
               id="tspan815-2-6-2-5"
               sodipodi:role="line">Fourier Coefficients</tspan></text>
        </g>
        <g
           id="g869-3-9-4-7"
           transform="matrix(0.54903186,0,0,0.54903186,99.399684,152.6805)">
          <rect
             y="26.709852"
             x="37.358845"
             height="12.851191"
             width="25.307739"
             id="rect841-9-6-9-4-2"
             style="opacity:1;fill:#e9c6af;fill-opacity:1;stroke:none;stroke-width:0.465;stroke-miterlimit:4;stroke-dasharray:none;stroke-dashoffset:35.75;stroke-opacity:1" />
          <text
             id="text817-1-7-7-4"
             y="35.408176"
             x="40.774658"
             style="font-style:normal;font-variant:normal;font-weight:normal;font-stretch:normal;font-size:6.35px;line-height:1.25;font-family:Arial;-inkscape-font-specification:Arial;letter-spacing:0px;word-spacing:0px;fill:#000000;fill-opacity:1;stroke:none;stroke-width:0.264583"
             xml:space="preserve"><tspan
               style="font-size:6.35px;stroke-width:0.264583"
               y="35.408176"
               x="40.774658"
               id="tspan815-2-6-3-9"
               sodipodi:role="line">TF 01</tspan></text>
        </g>
        <g
           id="g869-3-9-4-8-1"
           transform="matrix(0.54903186,0,0,0.54903186,103.98265,175.68034)">
=======
                 xml:space="preserve"
                 style="font-style:normal;font-variant:normal;font-weight:normal;font-stretch:normal;font-size:6.35px;line-height:1.25;font-family:Arial;-inkscape-font-specification:Arial;letter-spacing:0px;word-spacing:0px;fill:#000000;fill-opacity:1;stroke:none;stroke-width:0.264583"
                 x="45.101231"
                 y="114.9975"
                 id="text839-0-4"><tspan
                   sodipodi:role="line"
                   id="tspan837-6-9"
                   x="45.101231"
                   y="114.9975"
                   style="font-size:6.35px;stroke-width:0.264583">Magnetic Channel 01</tspan></text>
            </g>
          </g>
          <g
             id="g966-6-1"
             transform="matrix(0.83217127,0,0,0.83217127,74.896708,-2.328364)">
            <rect
               y="107.25595"
               x="42.711308"
               height="12.851189"
               width="62.744049"
               id="rect841-97-5-9-7"
               style="opacity:1;fill:#aaccff;fill-opacity:1;stroke:none;stroke-width:0.465;stroke-miterlimit:4;stroke-dasharray:none;stroke-dashoffset:35.75;stroke-opacity:1" />
            <text
               id="text833-1-5-9"
               y="115.95427"
               x="46.864838"
               style="font-style:normal;font-variant:normal;font-weight:normal;font-stretch:normal;font-size:6.35px;line-height:1.25;font-family:Arial;-inkscape-font-specification:Arial;letter-spacing:0px;word-spacing:0px;fill:#000000;fill-opacity:1;stroke:none;stroke-width:0.264583"
               xml:space="preserve"><tspan
                 style="font-size:6.35px;stroke-width:0.264583"
                 y="115.95427"
                 x="46.864838"
                 id="tspan831-2-8-2"
                 sodipodi:role="line">Electric Channel 02</tspan><tspan
                 id="tspan835-8-7-7"
                 y="123.89177"
                 x="46.864838"
                 sodipodi:role="line" /></text>
          </g>
          <g
             id="g1023-2-1"
             transform="matrix(0.83217127,0,0,0.83217127,74.110355,-7.9322689)">
            <g
               style="fill:#cd87de"
               transform="translate(2.7066306,47.196408)"
               id="g912-4-42-6">
              <rect
                 style="opacity:1;fill:#cd87de;fill-opacity:1;stroke:none;stroke-width:0.465;stroke-miterlimit:4;stroke-dasharray:none;stroke-dashoffset:35.75;stroke-opacity:1"
                 id="rect841-40-3-9-3"
                 width="67.657738"
                 height="12.851196"
                 x="40.949619"
                 y="106.92859" />
            </g>
            <text
               id="text839-8-1-34"
               y="162.19391"
               x="47.807861"
               style="font-style:normal;font-variant:normal;font-weight:normal;font-stretch:normal;font-size:6.35px;line-height:1.25;font-family:Arial;-inkscape-font-specification:Arial;letter-spacing:0px;word-spacing:0px;fill:#000000;fill-opacity:1;stroke:none;stroke-width:0.264583"
               xml:space="preserve"><tspan
                 style="font-size:6.35px;stroke-width:0.264583"
                 y="162.19391"
                 x="47.807861"
                 id="tspan837-1-1-8"
                 sodipodi:role="line">Magnetic Channel 02</tspan></text>
          </g>
          <g
             id="g1041-6-2"
             transform="matrix(0.83217127,0,0,0.83217127,65.617755,-16.081412)">
            <g
               style="fill:#de87cd"
               transform="translate(12.911988,77.056527)"
               id="g912-4-4-4-4">
              <rect
                 style="opacity:1;fill:#de87cd;fill-opacity:1;stroke:none;stroke-width:0.465;stroke-miterlimit:4;stroke-dasharray:none;stroke-dashoffset:35.75;stroke-opacity:1"
                 id="rect841-40-3-3-8-6"
                 width="67.657738"
                 height="12.851196"
                 x="40.949619"
                 y="106.92859" />
            </g>
            <text
               id="text839-8-0-0-7"
               y="192.05403"
               x="58.013222"
               style="font-style:normal;font-variant:normal;font-weight:normal;font-stretch:normal;font-size:6.35px;line-height:1.25;font-family:Arial;-inkscape-font-specification:Arial;letter-spacing:0px;word-spacing:0px;fill:#000000;fill-opacity:1;stroke:none;stroke-width:0.264583"
               xml:space="preserve"><tspan
                 style="font-size:6.35px;stroke-width:0.264583"
                 y="192.05403"
                 x="58.013222"
                 id="tspan837-1-5-6-1"
                 sodipodi:role="line">Magnetic Channel 03</tspan></text>
          </g>
          <g
             transform="matrix(0.83217127,0,0,0.83217127,64.602273,0.54748156)"
             id="g4391-4-3">
            <path
               sodipodi:nodetypes="cc"
               inkscape:connector-curvature="0"
               id="path4341-7-1"
               d="M 51.850287,54.319267 V 170.58151"
               style="fill:none;stroke:#000000;stroke-width:0.665;stroke-linecap:butt;stroke-linejoin:miter;stroke-miterlimit:4;stroke-dasharray:none;stroke-opacity:1" />
            <path
               sodipodi:nodetypes="cc"
               inkscape:connector-curvature="0"
               id="path4343-4-0"
               d="m 51.817829,170.58151 h 3.123389"
               style="fill:none;stroke:#000000;stroke-width:0.665;stroke-linecap:butt;stroke-linejoin:miter;stroke-miterlimit:4;stroke-dasharray:none;stroke-opacity:1" />
            <path
               sodipodi:nodetypes="cc"
               inkscape:connector-curvature="0"
               id="path4343-3-8-8"
               d="m 51.817829,150.39467 h 3.123389"
               style="fill:none;stroke:#000000;stroke-width:0.665;stroke-linecap:butt;stroke-linejoin:miter;stroke-miterlimit:4;stroke-dasharray:none;stroke-opacity:1" />
            <path
               sodipodi:nodetypes="cc"
               inkscape:connector-curvature="0"
               id="path4343-9-2-4"
               d="m 51.817829,130.20783 h 3.123389"
               style="fill:none;stroke:#000000;stroke-width:0.665;stroke-linecap:butt;stroke-linejoin:miter;stroke-miterlimit:4;stroke-dasharray:none;stroke-opacity:1" />
            <path
               sodipodi:nodetypes="cc"
               inkscape:connector-curvature="0"
               id="path4343-32-6-9"
               d="m 51.817829,110.02101 h 3.123389"
               style="fill:none;stroke:#000000;stroke-width:0.665;stroke-linecap:butt;stroke-linejoin:miter;stroke-miterlimit:4;stroke-dasharray:none;stroke-opacity:1" />
            <path
               sodipodi:nodetypes="cc"
               inkscape:connector-curvature="0"
               id="path4343-1-3-8"
               d="m 51.817829,89.834157 h 3.123389"
               style="fill:none;stroke:#000000;stroke-width:0.665;stroke-linecap:butt;stroke-linejoin:miter;stroke-miterlimit:4;stroke-dasharray:none;stroke-opacity:1" />
            <path
               sodipodi:nodetypes="cc"
               inkscape:connector-curvature="0"
               id="path4343-6-3-1"
               d="m 51.817829,69.647337 h 3.123389"
               style="fill:none;stroke:#000000;stroke-width:0.665;stroke-linecap:butt;stroke-linejoin:miter;stroke-miterlimit:4;stroke-dasharray:none;stroke-opacity:1" />
          </g>
          <g
             id="g1204-9"
             transform="translate(-0.39566029)">
            <rect
               y="53.527805"
               x="110.83549"
               height="10.69439"
               width="36.486752"
               id="rect841-4-6-7-7"
               style="opacity:1;fill:#afe9c6;fill-opacity:1;stroke:none;stroke-width:0.38696;stroke-miterlimit:4;stroke-dasharray:none;stroke-dashoffset:35.75;stroke-opacity:1" />
            <text
               id="text829-8-1-8"
               y="60.218002"
               x="115.89911"
               style="font-style:normal;font-variant:normal;font-weight:normal;font-stretch:normal;font-size:5.28429px;line-height:1.25;font-family:Arial;-inkscape-font-specification:Arial;letter-spacing:0px;word-spacing:0px;fill:#000000;fill-opacity:1;stroke:none;stroke-width:0.220179"
               xml:space="preserve"><tspan
                 style="font-size:5.28429px;stroke-width:0.220179"
                 y="60.218002"
                 x="115.89911"
                 id="tspan827-8-2-0"
                 sodipodi:role="line">Auxiliary 01</tspan></text>
          </g>
        </g>
        <g
           id="g1255-2-0"
           transform="translate(-96.650764,117.86662)">
          <g
             id="g880-5-0-8"
             transform="matrix(0.83217127,0,0,0.83217127,58.44848,-26.205685)">
            <rect
               y="73.767891"
               x="50.965988"
               height="12.851191"
               width="26.458334"
               id="rect841-6-3-1-3"
               style="opacity:1;fill:#ffd42a;fill-opacity:1;stroke:none;stroke-width:0.465;stroke-miterlimit:4;stroke-dasharray:none;stroke-dashoffset:35.75;stroke-opacity:1" />
            <text
               id="text825-1-4-8"
               y="81.844543"
               x="53.398918"
               style="font-style:normal;font-variant:normal;font-weight:normal;font-stretch:normal;font-size:6.35px;line-height:1.25;font-family:Arial;-inkscape-font-specification:Arial;letter-spacing:0px;word-spacing:0px;fill:#000000;fill-opacity:1;stroke:none;stroke-width:0.264583"
               xml:space="preserve"><tspan
                 style="font-size:6.35px;stroke-width:0.264583"
                 y="81.844543"
                 x="53.398918"
                 id="tspan823-1-3-1"
                 sodipodi:role="line">Run 01</tspan></text>
          </g>
          <g
             id="g903-2-3-2"
             transform="matrix(0.83217127,0,0,0.83217127,83.12536,8.8398637)">
            <rect
               y="73.767891"
               x="32.823132"
               height="12.851189"
               width="62.744049"
               id="rect841-97-4-4-2"
               style="opacity:1;fill:#afdde9;fill-opacity:1;stroke:none;stroke-width:0.465;stroke-miterlimit:4;stroke-dasharray:none;stroke-dashoffset:35.75;stroke-opacity:1" />
            <text
               id="text833-2-5-3"
               y="82.466209"
               x="36.976662"
               style="font-style:normal;font-variant:normal;font-weight:normal;font-stretch:normal;font-size:6.35px;line-height:1.25;font-family:Arial;-inkscape-font-specification:Arial;letter-spacing:0px;word-spacing:0px;fill:#000000;fill-opacity:1;stroke:none;stroke-width:0.264583"
               xml:space="preserve"><tspan
                 style="font-size:6.35px;stroke-width:0.264583"
                 y="82.466209"
                 x="36.976662"
                 id="tspan831-0-7-3"
                 sodipodi:role="line">Electric Channel 01</tspan><tspan
                 id="tspan835-5-6-6"
                 y="90.403709"
                 x="36.976662"
                 sodipodi:role="line" /></text>
          </g>
          <g
             id="g918-7-0-5"
             transform="matrix(0.83217127,0,0,0.83217127,76.362734,14.643654)">
            <g
               id="g924-2-4-0">
              <g
                 id="g912-2-8-1">
                <rect
                   y="106.92859"
                   x="40.949619"
                   height="12.851196"
                   width="67.657738"
                   id="rect841-40-6-7-8"
                   style="opacity:1;fill:#c6afe9;fill-opacity:1;stroke:none;stroke-width:0.465;stroke-miterlimit:4;stroke-dasharray:none;stroke-dashoffset:35.75;stroke-opacity:1" />
              </g>
              <text
                 xml:space="preserve"
                 style="font-style:normal;font-variant:normal;font-weight:normal;font-stretch:normal;font-size:6.35px;line-height:1.25;font-family:Arial;-inkscape-font-specification:Arial;letter-spacing:0px;word-spacing:0px;fill:#000000;fill-opacity:1;stroke:none;stroke-width:0.264583"
                 x="45.101231"
                 y="114.9975"
                 id="text839-0-5-5"><tspan
                   sodipodi:role="line"
                   id="tspan837-6-2-2"
                   x="45.101231"
                   y="114.9975"
                   style="font-size:6.35px;stroke-width:0.264583">Magnetic Channel 01</tspan></text>
            </g>
          </g>
          <g
             id="g966-6-7-7"
             transform="matrix(0.83217127,0,0,0.83217127,74.896708,-2.328364)">
            <rect
               y="107.25595"
               x="42.711308"
               height="12.851189"
               width="62.744049"
               id="rect841-97-5-9-6-7"
               style="opacity:1;fill:#aaccff;fill-opacity:1;stroke:none;stroke-width:0.465;stroke-miterlimit:4;stroke-dasharray:none;stroke-dashoffset:35.75;stroke-opacity:1" />
            <text
               id="text833-1-5-2-2"
               y="115.95427"
               x="46.864838"
               style="font-style:normal;font-variant:normal;font-weight:normal;font-stretch:normal;font-size:6.35px;line-height:1.25;font-family:Arial;-inkscape-font-specification:Arial;letter-spacing:0px;word-spacing:0px;fill:#000000;fill-opacity:1;stroke:none;stroke-width:0.264583"
               xml:space="preserve"><tspan
                 style="font-size:6.35px;stroke-width:0.264583"
                 y="115.95427"
                 x="46.864838"
                 id="tspan831-2-8-6-8"
                 sodipodi:role="line">Electric Channel 02</tspan><tspan
                 id="tspan835-8-7-6-7"
                 y="123.89177"
                 x="46.864838"
                 sodipodi:role="line" /></text>
          </g>
          <g
             id="g1023-2-8-1"
             transform="matrix(0.83217127,0,0,0.83217127,74.110355,-7.9322689)">
            <g
               style="fill:#cd87de"
               transform="translate(2.7066306,47.196408)"
               id="g912-4-42-8-6">
              <rect
                 style="opacity:1;fill:#cd87de;fill-opacity:1;stroke:none;stroke-width:0.465;stroke-miterlimit:4;stroke-dasharray:none;stroke-dashoffset:35.75;stroke-opacity:1"
                 id="rect841-40-3-9-6-0"
                 width="67.657738"
                 height="12.851196"
                 x="40.949619"
                 y="106.92859" />
            </g>
            <text
               id="text839-8-1-3-5"
               y="162.19391"
               x="47.807861"
               style="font-style:normal;font-variant:normal;font-weight:normal;font-stretch:normal;font-size:6.35px;line-height:1.25;font-family:Arial;-inkscape-font-specification:Arial;letter-spacing:0px;word-spacing:0px;fill:#000000;fill-opacity:1;stroke:none;stroke-width:0.264583"
               xml:space="preserve"><tspan
                 style="font-size:6.35px;stroke-width:0.264583"
                 y="162.19391"
                 x="47.807861"
                 id="tspan837-1-1-2-4"
                 sodipodi:role="line">Magnetic Channel 02</tspan></text>
          </g>
          <g
             id="g1041-6-07-3"
             transform="matrix(0.83217127,0,0,0.83217127,65.617755,-16.081412)">
            <g
               style="fill:#de87cd"
               transform="translate(12.911988,77.056527)"
               id="g912-4-4-4-2-9">
              <rect
                 style="opacity:1;fill:#de87cd;fill-opacity:1;stroke:none;stroke-width:0.465;stroke-miterlimit:4;stroke-dasharray:none;stroke-dashoffset:35.75;stroke-opacity:1"
                 id="rect841-40-3-3-8-5-8"
                 width="67.657738"
                 height="12.851196"
                 x="40.949619"
                 y="106.92859" />
            </g>
            <text
               id="text839-8-0-0-1-1"
               y="192.05403"
               x="58.013222"
               style="font-style:normal;font-variant:normal;font-weight:normal;font-stretch:normal;font-size:6.35px;line-height:1.25;font-family:Arial;-inkscape-font-specification:Arial;letter-spacing:0px;word-spacing:0px;fill:#000000;fill-opacity:1;stroke:none;stroke-width:0.264583"
               xml:space="preserve"><tspan
                 style="font-size:6.35px;stroke-width:0.264583"
                 y="192.05403"
                 x="58.013222"
                 id="tspan837-1-5-6-6-7"
                 sodipodi:role="line">Magnetic Channel 03</tspan></text>
          </g>
          <g
             transform="matrix(0.83217127,0,0,0.83217127,64.602273,0.54748156)"
             id="g4391-4-2-0">
            <path
               sodipodi:nodetypes="cc"
               inkscape:connector-curvature="0"
               id="path4341-7-0-7"
               d="M 51.850287,54.319267 V 170.58151"
               style="fill:none;stroke:#000000;stroke-width:0.665;stroke-linecap:butt;stroke-linejoin:miter;stroke-miterlimit:4;stroke-dasharray:none;stroke-opacity:1" />
            <path
               sodipodi:nodetypes="cc"
               inkscape:connector-curvature="0"
               id="path4343-4-2-4"
               d="m 51.817829,170.58151 h 3.123389"
               style="fill:none;stroke:#000000;stroke-width:0.665;stroke-linecap:butt;stroke-linejoin:miter;stroke-miterlimit:4;stroke-dasharray:none;stroke-opacity:1" />
            <path
               sodipodi:nodetypes="cc"
               inkscape:connector-curvature="0"
               id="path4343-3-8-0-6"
               d="m 51.817829,150.39467 h 3.123389"
               style="fill:none;stroke:#000000;stroke-width:0.665;stroke-linecap:butt;stroke-linejoin:miter;stroke-miterlimit:4;stroke-dasharray:none;stroke-opacity:1" />
            <path
               sodipodi:nodetypes="cc"
               inkscape:connector-curvature="0"
               id="path4343-9-2-42-1"
               d="m 51.817829,130.20783 h 3.123389"
               style="fill:none;stroke:#000000;stroke-width:0.665;stroke-linecap:butt;stroke-linejoin:miter;stroke-miterlimit:4;stroke-dasharray:none;stroke-opacity:1" />
            <path
               sodipodi:nodetypes="cc"
               inkscape:connector-curvature="0"
               id="path4343-32-6-1-6"
               d="m 51.817829,110.02101 h 3.123389"
               style="fill:none;stroke:#000000;stroke-width:0.665;stroke-linecap:butt;stroke-linejoin:miter;stroke-miterlimit:4;stroke-dasharray:none;stroke-opacity:1" />
            <path
               sodipodi:nodetypes="cc"
               inkscape:connector-curvature="0"
               id="path4343-1-3-3-8"
               d="m 51.817829,89.834157 h 3.123389"
               style="fill:none;stroke:#000000;stroke-width:0.665;stroke-linecap:butt;stroke-linejoin:miter;stroke-miterlimit:4;stroke-dasharray:none;stroke-opacity:1" />
            <path
               sodipodi:nodetypes="cc"
               inkscape:connector-curvature="0"
               id="path4343-6-3-46-5"
               d="m 51.817829,69.647337 h 3.123389"
               style="fill:none;stroke:#000000;stroke-width:0.665;stroke-linecap:butt;stroke-linejoin:miter;stroke-miterlimit:4;stroke-dasharray:none;stroke-opacity:1" />
          </g>
          <g
             id="g1204-6-4"
             transform="translate(-0.39566029)">
            <rect
               y="53.527805"
               x="110.83549"
               height="10.69439"
               width="36.486752"
               id="rect841-4-6-7-2-7"
               style="opacity:1;fill:#afe9c6;fill-opacity:1;stroke:none;stroke-width:0.38696;stroke-miterlimit:4;stroke-dasharray:none;stroke-dashoffset:35.75;stroke-opacity:1" />
            <text
               id="text829-8-1-1-4"
               y="60.218002"
               x="115.89911"
               style="font-style:normal;font-variant:normal;font-weight:normal;font-stretch:normal;font-size:5.28429px;line-height:1.25;font-family:Arial;-inkscape-font-specification:Arial;letter-spacing:0px;word-spacing:0px;fill:#000000;fill-opacity:1;stroke:none;stroke-width:0.220179"
               xml:space="preserve"><tspan
                 style="font-size:5.28429px;stroke-width:0.220179"
                 y="60.218002"
                 x="115.89911"
                 id="tspan827-8-2-7-3"
                 sodipodi:role="line">Auxiliary 01</tspan></text>
          </g>
        </g>
      </g>
      <path
         sodipodi:nodetypes="ccc"
         id="path1540-9-3-7"
         d="m 108.71885,170.48975 v 20.68422 h 8.80877"
         style="fill:none;stroke:#000000;stroke-width:0.443;stroke-linecap:butt;stroke-linejoin:miter;stroke-miterlimit:4;stroke-dasharray:none;stroke-opacity:1;marker-end:url(#marker1544-3-9-6)" />
      <path
         style="fill:none;stroke:#000000;stroke-width:0.438739;stroke-linecap:butt;stroke-linejoin:miter;stroke-miterlimit:4;stroke-dasharray:none;stroke-opacity:1;marker-end:url(#marker2903-0-5-3-83)"
         d="m 55.049303,154.85774 h 45.671967 v 8.12523"
         id="path2485-8-9-7-8"
         inkscape:connector-curvature="0"
         sodipodi:nodetypes="ccc" />
      <path
         style="fill:none;stroke:#000000;stroke-width:0.438739;stroke-linecap:butt;stroke-linejoin:miter;stroke-miterlimit:4;stroke-dasharray:none;stroke-opacity:1;marker-end:url(#marker2903-0-5-3-3-8)"
         d="m 114.35092,167.18166 h 12.59905 v 8.12523"
         id="path2485-8-9-7-9-8"
         inkscape:connector-curvature="0"
         sodipodi:nodetypes="ccc" />
      <path
         style="fill:none;stroke:#000000;stroke-width:0.438739;stroke-linecap:butt;stroke-linejoin:miter;stroke-miterlimit:4;stroke-dasharray:none;stroke-opacity:1;marker-end:url(#marker2903-0-5-3-3-3-5)"
         d="m 127.10762,167.18166 h 12.59905 v 8.12523"
         id="path2485-8-9-7-9-1-9"
         inkscape:connector-curvature="0"
         sodipodi:nodetypes="ccc" />
      <g
         id="g869-3-9-5"
         transform="matrix(0.54903186,0,0,0.54903186,63.935999,148.97106)">
        <rect
           y="26.709852"
           x="37.358845"
           height="12.851191"
           width="55.427044"
           id="rect841-9-6-9-5"
           style="opacity:1;fill:#decd87;fill-opacity:1;stroke:none;stroke-width:0.465;stroke-miterlimit:4;stroke-dasharray:none;stroke-dashoffset:35.75;stroke-opacity:1" />
        <text
           id="text817-1-7-4"
           y="35.408176"
           x="40.774658"
           style="font-style:normal;font-variant:normal;font-weight:normal;font-stretch:normal;font-size:6.35px;line-height:1.25;font-family:Arial;-inkscape-font-specification:Arial;letter-spacing:0px;word-spacing:0px;fill:#000000;fill-opacity:1;stroke:none;stroke-width:0.264583"
           xml:space="preserve"><tspan
             style="font-size:6.35px;stroke-width:0.264583"
             y="35.408176"
             x="40.774658"
             id="tspan815-2-6-33"
             sodipodi:role="line">Transfer Function</tspan></text>
      </g>
      <g
         id="g869-3-9-2-3"
         transform="matrix(0.54903186,0,0,0.54903186,98.142844,173.6907)">
        <rect
           y="26.709852"
           x="37.358845"
           height="12.851191"
           width="60.246132"
           id="rect841-9-6-9-6-7"
           style="opacity:1;fill:#b7c4c8;fill-opacity:1;stroke:none;stroke-width:0.465;stroke-miterlimit:4;stroke-dasharray:none;stroke-dashoffset:35.75;stroke-opacity:1" />
        <text
           id="text817-1-7-1-9"
           y="35.408176"
           x="40.774658"
           style="font-style:normal;font-variant:normal;font-weight:normal;font-stretch:normal;font-size:6.35px;line-height:1.25;font-family:Arial;-inkscape-font-specification:Arial;letter-spacing:0px;word-spacing:0px;fill:#000000;fill-opacity:1;stroke:none;stroke-width:0.264583"
           xml:space="preserve"><tspan
             style="font-size:6.35px;stroke-width:0.264583"
             y="35.408176"
             x="40.774658"
             id="tspan815-2-6-2-9"
             sodipodi:role="line">Fourier Coefficients</tspan></text>
      </g>
      <g
         id="g869-3-9-4-3"
         transform="matrix(0.54903186,0,0,0.54903186,98.237339,161.17969)">
        <rect
           y="26.709852"
           x="37.358845"
           height="12.851191"
           width="25.307739"
           id="rect841-9-6-9-4-79"
           style="opacity:1;fill:#e9c6af;fill-opacity:1;stroke:none;stroke-width:0.465;stroke-miterlimit:4;stroke-dasharray:none;stroke-dashoffset:35.75;stroke-opacity:1" />
        <text
           id="text817-1-7-7-7"
           y="35.408176"
           x="40.774658"
           style="font-style:normal;font-variant:normal;font-weight:normal;font-stretch:normal;font-size:6.35px;line-height:1.25;font-family:Arial;-inkscape-font-specification:Arial;letter-spacing:0px;word-spacing:0px;fill:#000000;fill-opacity:1;stroke:none;stroke-width:0.264583"
           xml:space="preserve"><tspan
             style="font-size:6.35px;stroke-width:0.264583"
             y="35.408176"
             x="40.774658"
             id="tspan815-2-6-3-4"
             sodipodi:role="line">TF 01</tspan></text>
      </g>
      <g
         id="g869-3-9-4-8-9"
         transform="matrix(0.54903186,0,0,0.54903186,102.82031,184.17953)">
        <rect
           y="26.709852"
           x="37.358845"
           height="12.851191"
           width="49.403183"
           id="rect841-9-6-9-4-7-2"
           style="opacity:1;fill:#c4b7c8;fill-opacity:1;stroke:none;stroke-width:0.465;stroke-miterlimit:4;stroke-dasharray:none;stroke-dashoffset:35.75;stroke-opacity:1" />
        <text
           id="text817-1-7-7-8-7"
           y="35.408176"
           x="52.155613"
           style="font-style:normal;font-variant:normal;font-weight:normal;font-stretch:normal;font-size:6.35px;line-height:1.25;font-family:Arial;-inkscape-font-specification:Arial;letter-spacing:0px;word-spacing:0px;fill:#000000;fill-opacity:1;stroke:none;stroke-width:0.264583"
           xml:space="preserve"><tspan
             style="font-size:6.35px;stroke-width:0.264583"
             y="35.408176"
             x="52.155613"
             id="tspan815-2-6-3-3-1"
             sodipodi:role="line">Run 01</tspan></text>
      </g>
      <g
         id="g869-3-9-4-6-9"
         transform="matrix(0.54903186,0,0,0.54903186,112.55319,161.17969)">
        <rect
           y="26.709852"
           x="37.358845"
           height="12.851191"
           width="25.307739"
           id="rect841-9-6-9-4-4-4"
           style="opacity:1;fill:#e9c6af;fill-opacity:1;stroke:none;stroke-width:0.465;stroke-miterlimit:4;stroke-dasharray:none;stroke-dashoffset:35.75;stroke-opacity:1" />
        <text
           id="text817-1-7-7-3-9"
           y="35.408176"
           x="40.774658"
           style="font-style:normal;font-variant:normal;font-weight:normal;font-stretch:normal;font-size:6.35px;line-height:1.25;font-family:Arial;-inkscape-font-specification:Arial;letter-spacing:0px;word-spacing:0px;fill:#000000;fill-opacity:1;stroke:none;stroke-width:0.264583"
           xml:space="preserve"><tspan
             style="font-size:6.35px;stroke-width:0.264583"
             y="35.408176"
             x="40.774658"
             id="tspan815-2-6-3-2-0"
             sodipodi:role="line">TF 02</tspan></text>
      </g>
      <path
         style="fill:#e5d5ff;stroke:#000000;stroke-width:0.5;stroke-dasharray:none"
         d="m 136.04301,195.47389 v 3.59077"
         id="path5911-5" />
      <g
         id="g869-3-9-4-6-8-7"
         transform="matrix(0.54903186,0,0,0.54903186,91.575503,193.34546)">
        <rect
           y="26.709852"
           x="37.358845"
           height="12.851191"
           width="60.762463"
           id="rect841-9-6-9-4-4-2-7"
           style="opacity:1;fill:#e5d5ff;fill-opacity:1;stroke:none;stroke-width:0.465;stroke-miterlimit:4;stroke-dasharray:none;stroke-dashoffset:35.75;stroke-opacity:1" />
        <text
           id="text817-1-7-7-3-5-23"
           y="35.408176"
           x="40.774658"
           style="font-style:normal;font-variant:normal;font-weight:normal;font-stretch:normal;font-size:6.35px;line-height:1.25;font-family:Arial;-inkscape-font-specification:Arial;letter-spacing:0px;word-spacing:0px;fill:#000000;fill-opacity:1;stroke:none;stroke-width:0.264583"
           xml:space="preserve"><tspan
             style="font-size:6.35px;stroke-width:0.264583"
             y="35.408176"
             x="40.774658"
             id="tspan815-2-6-3-2-6-12"
             sodipodi:role="line">Decimation Level 0</tspan></text>
      </g>
      <g
         id="g869-3-9-4-6-8-2-9"
         transform="matrix(0.54903186,0,0,0.54903186,91.575503,201.84992)">
        <rect
           y="26.709852"
           x="37.358845"
           height="12.851191"
           width="60.074024"
           id="rect841-9-6-9-4-4-2-9-3"
           style="opacity:1;fill:#e5d5ff;fill-opacity:1;stroke:none;stroke-width:0.465;stroke-miterlimit:4;stroke-dasharray:none;stroke-dashoffset:35.75;stroke-opacity:1" />
        <text
           id="text817-1-7-7-3-5-2-9"
           y="35.408176"
           x="40.774658"
           style="font-style:normal;font-variant:normal;font-weight:normal;font-stretch:normal;font-size:6.35px;line-height:1.25;font-family:Arial;-inkscape-font-specification:Arial;letter-spacing:0px;word-spacing:0px;fill:#000000;fill-opacity:1;stroke:none;stroke-width:0.264583"
           xml:space="preserve"><tspan
             style="font-size:6.35px;stroke-width:0.264583"
             y="35.408176"
             x="40.774658"
             id="tspan815-2-6-3-2-6-1-2"
             sodipodi:role="line">Decimation Level 1</tspan></text>
      </g>
      <g
         id="g869-3-9-4-6-8-4-0"
         transform="matrix(0.54903186,0,0,0.54903186,91.575503,210.35439)">
        <rect
           y="26.709852"
           x="37.358845"
           height="12.851191"
           width="59.385582"
           id="rect841-9-6-9-4-4-2-6-3"
           style="opacity:1;fill:#e5d5ff;fill-opacity:1;stroke:none;stroke-width:0.465;stroke-miterlimit:4;stroke-dasharray:none;stroke-dashoffset:35.75;stroke-opacity:1" />
        <text
           id="text817-1-7-7-3-5-0-0"
           y="35.408176"
           x="40.774658"
           style="font-style:normal;font-variant:normal;font-weight:normal;font-stretch:normal;font-size:6.35px;line-height:1.25;font-family:Arial;-inkscape-font-specification:Arial;letter-spacing:0px;word-spacing:0px;fill:#000000;fill-opacity:1;stroke:none;stroke-width:0.264583"
           xml:space="preserve"><tspan
             style="font-size:6.35px;stroke-width:0.264583"
             y="35.408176"
             x="40.774658"
             id="tspan815-2-6-3-2-6-9-7"
             sodipodi:role="line">Decimation Level 2</tspan></text>
      </g>
      <path
         style="fill:none;stroke:#000000;stroke-width:0.5;stroke-dasharray:none"
         d="m 123.56979,202.46645 -14.55208,0.005 v 26.64204 h 2.83482"
         id="path6747-6"
         sodipodi:nodetypes="cccc" />
      <path
         style="fill:none;stroke:#000000;stroke-width:0.499999;stroke-dasharray:none"
         d="m 108.92321,220.32582 h 3.02381"
         id="path7335-0" />
      <path
         style="fill:none;stroke:#000000;stroke-width:0.499999;stroke-dasharray:none"
         d="m 108.92321,211.63237 h 3.02381"
         id="path7335-3-9" />
      <g
         id="g7468-2-6"
         transform="translate(20.053625,8.4991933)">
        <g
           id="g869-3-9-4-6-8-40-3"
           transform="matrix(0.54903186,0,0,0.54903186,110.50273,185.9802)">
>>>>>>> e9150568
          <rect
             y="26.709852"
             x="37.358845"
             height="12.851191"
<<<<<<< HEAD
             width="56.287598"
             id="rect841-9-6-9-4-7-0"
             style="opacity:1;fill:#c4b7c8;fill-opacity:1;stroke:none;stroke-width:0.465;stroke-miterlimit:4;stroke-dasharray:none;stroke-dashoffset:35.75;stroke-opacity:1" />
          <text
             id="text817-1-7-7-8-6"
             y="35.408176"
             x="40.774658"
=======
             width="30.419155"
             id="rect841-9-6-9-4-4-2-65-4"
             style="opacity:1;fill:#ddafe9;fill-opacity:1;stroke:none;stroke-width:0.465;stroke-miterlimit:4;stroke-dasharray:none;stroke-dashoffset:35.75;stroke-opacity:1" />
          <text
             id="text817-1-7-7-3-5-4-6"
             y="35.408176"
             x="38.847023"
>>>>>>> e9150568
             style="font-style:normal;font-variant:normal;font-weight:normal;font-stretch:normal;font-size:6.35px;line-height:1.25;font-family:Arial;-inkscape-font-specification:Arial;letter-spacing:0px;word-spacing:0px;fill:#000000;fill-opacity:1;stroke:none;stroke-width:0.264583"
             xml:space="preserve"><tspan
               style="font-size:6.35px;stroke-width:0.264583"
               y="35.408176"
<<<<<<< HEAD
               x="40.774658"
               id="tspan815-2-6-3-3-4"
               sodipodi:role="line">Decimation Level</tspan></text>
        </g>
        <g
           id="g869-3-9-4-6-0"
           transform="matrix(0.54903186,0,0,0.54903186,113.71553,152.6805)">
=======
               x="38.847023"
               id="tspan815-2-6-3-2-6-4-9"
               sodipodi:role="line">Feature 1</tspan></text>
        </g>
        <g
           id="g869-3-9-4-6-8-2-5-7"
           transform="matrix(0.54903186,0,0,0.54903186,110.50273,194.48466)">
>>>>>>> e9150568
          <rect
             y="26.709852"
             x="37.358845"
             height="12.851191"
<<<<<<< HEAD
             width="25.307739"
             id="rect841-9-6-9-4-4-23"
             style="opacity:1;fill:#e9c6af;fill-opacity:1;stroke:none;stroke-width:0.465;stroke-miterlimit:4;stroke-dasharray:none;stroke-dashoffset:35.75;stroke-opacity:1" />
          <text
             id="text817-1-7-7-3-2"
             y="35.408176"
             x="40.774658"
=======
             width="30.662556"
             id="rect841-9-6-9-4-4-2-9-9-6"
             style="opacity:1;fill:#ddafe9;fill-opacity:1;stroke:none;stroke-width:0.465;stroke-miterlimit:4;stroke-dasharray:none;stroke-dashoffset:35.75;stroke-opacity:1" />
          <text
             id="text817-1-7-7-3-5-2-8-2"
             y="35.408176"
             x="38.847023"
>>>>>>> e9150568
             style="font-style:normal;font-variant:normal;font-weight:normal;font-stretch:normal;font-size:6.35px;line-height:1.25;font-family:Arial;-inkscape-font-specification:Arial;letter-spacing:0px;word-spacing:0px;fill:#000000;fill-opacity:1;stroke:none;stroke-width:0.264583"
             xml:space="preserve"><tspan
               style="font-size:6.35px;stroke-width:0.264583"
               y="35.408176"
<<<<<<< HEAD
               x="40.774658"
               id="tspan815-2-6-3-2-8"
               sodipodi:role="line">TF 02</tspan></text>
        </g>
        <path
           style="fill:#e5d5ff;stroke:#000000;stroke-width:0.5;stroke-dasharray:none"
           d="m 137.20535,186.9747 v 3.59077"
           id="path5911-1" />
        <g
           id="g7468-26"
           transform="translate(-2.6458334)">
          <g
             id="g869-3-9-4-6-8-3"
             transform="matrix(0.54903186,0,0,0.54903186,110.50273,185.9802)">
            <rect
               y="26.709852"
               x="37.358845"
               height="12.851191"
               width="25.307739"
               id="rect841-9-6-9-4-4-2-5"
               style="opacity:1;fill:#e5d5ff;fill-opacity:1;stroke:none;stroke-width:0.465;stroke-miterlimit:4;stroke-dasharray:none;stroke-dashoffset:35.75;stroke-opacity:1" />
            <text
               id="text817-1-7-7-3-5-04"
               y="35.408176"
               x="40.774658"
               style="font-style:normal;font-variant:normal;font-weight:normal;font-stretch:normal;font-size:6.35px;line-height:1.25;font-family:Arial;-inkscape-font-specification:Arial;letter-spacing:0px;word-spacing:0px;fill:#000000;fill-opacity:1;stroke:none;stroke-width:0.264583"
               xml:space="preserve"><tspan
                 style="font-size:6.35px;stroke-width:0.264583"
                 y="35.408176"
                 x="40.774658"
                 id="tspan815-2-6-3-2-6-5"
                 sodipodi:role="line">Level 1</tspan></text>
          </g>
          <g
             id="g869-3-9-4-6-8-2-1"
             transform="matrix(0.54903186,0,0,0.54903186,110.50273,194.48466)">
            <rect
               y="26.709852"
               x="37.358845"
               height="12.851191"
               width="25.307739"
               id="rect841-9-6-9-4-4-2-9-5"
               style="opacity:1;fill:#e5d5ff;fill-opacity:1;stroke:none;stroke-width:0.465;stroke-miterlimit:4;stroke-dasharray:none;stroke-dashoffset:35.75;stroke-opacity:1" />
            <text
               id="text817-1-7-7-3-5-2-6"
               y="35.408176"
               x="40.774658"
               style="font-style:normal;font-variant:normal;font-weight:normal;font-stretch:normal;font-size:6.35px;line-height:1.25;font-family:Arial;-inkscape-font-specification:Arial;letter-spacing:0px;word-spacing:0px;fill:#000000;fill-opacity:1;stroke:none;stroke-width:0.264583"
               xml:space="preserve"><tspan
                 style="font-size:6.35px;stroke-width:0.264583"
                 y="35.408176"
                 x="40.774658"
                 id="tspan815-2-6-3-2-6-1-8"
                 sodipodi:role="line">Level 2</tspan></text>
          </g>
          <g
             id="g869-3-9-4-6-8-4-2"
             transform="matrix(0.54903186,0,0,0.54903186,110.50273,202.98913)">
            <rect
               y="26.709852"
               x="37.358845"
               height="12.851191"
               width="25.307739"
               id="rect841-9-6-9-4-4-2-6-4"
               style="opacity:1;fill:#e5d5ff;fill-opacity:1;stroke:none;stroke-width:0.465;stroke-miterlimit:4;stroke-dasharray:none;stroke-dashoffset:35.75;stroke-opacity:1" />
            <text
               id="text817-1-7-7-3-5-0-8"
               y="35.408176"
               x="40.774658"
               style="font-style:normal;font-variant:normal;font-weight:normal;font-stretch:normal;font-size:6.35px;line-height:1.25;font-family:Arial;-inkscape-font-specification:Arial;letter-spacing:0px;word-spacing:0px;fill:#000000;fill-opacity:1;stroke:none;stroke-width:0.264583"
               xml:space="preserve"><tspan
                 style="font-size:6.35px;stroke-width:0.264583"
                 y="35.408176"
                 x="40.774658"
                 id="tspan815-2-6-3-2-6-9-0"
                 sodipodi:role="line">Level 3</tspan></text>
          </g>
          <path
             style="fill:none;stroke:#000000;stroke-width:0.5;stroke-dasharray:none"
             d="m 127.94494,197.36904 v 24.37947 h 2.83482"
             id="path6747-1" />
          <path
             style="fill:none;stroke:#000000;stroke-width:0.499999;stroke-dasharray:none"
             d="m 127.85044,212.96056 h 3.02381"
             id="path7335-5" />
          <path
             style="fill:none;stroke:#000000;stroke-width:0.499999;stroke-dasharray:none"
             d="m 127.85044,204.26711 h 3.02381"
             id="path7335-3-0" />
        </g>
        <g
           id="g7468-2-9"
           transform="translate(17.511801)">
          <g
             id="g869-3-9-4-6-8-40-0"
             transform="matrix(0.54903186,0,0,0.54903186,110.50273,185.9802)">
            <rect
               y="26.709852"
               x="37.358845"
               height="12.851191"
               width="30.419155"
               id="rect841-9-6-9-4-4-2-65-7"
               style="opacity:1;fill:#ddafe9;fill-opacity:1;stroke:none;stroke-width:0.465;stroke-miterlimit:4;stroke-dasharray:none;stroke-dashoffset:35.75;stroke-opacity:1" />
            <text
               id="text817-1-7-7-3-5-4-4"
               y="35.408176"
               x="38.847023"
               style="font-style:normal;font-variant:normal;font-weight:normal;font-stretch:normal;font-size:6.35px;line-height:1.25;font-family:Arial;-inkscape-font-specification:Arial;letter-spacing:0px;word-spacing:0px;fill:#000000;fill-opacity:1;stroke:none;stroke-width:0.264583"
               xml:space="preserve"><tspan
                 style="font-size:6.35px;stroke-width:0.264583"
                 y="35.408176"
                 x="38.847023"
                 id="tspan815-2-6-3-2-6-4-7"
                 sodipodi:role="line">Feature 1</tspan></text>
          </g>
          <g
             id="g869-3-9-4-6-8-2-5-5"
             transform="matrix(0.54903186,0,0,0.54903186,110.50273,194.48466)">
            <rect
               y="26.709852"
               x="37.358845"
               height="12.851191"
               width="30.662556"
               id="rect841-9-6-9-4-4-2-9-9-0"
               style="opacity:1;fill:#ddafe9;fill-opacity:1;stroke:none;stroke-width:0.465;stroke-miterlimit:4;stroke-dasharray:none;stroke-dashoffset:35.75;stroke-opacity:1" />
            <text
               id="text817-1-7-7-3-5-2-8-3"
               y="35.408176"
               x="38.847023"
               style="font-style:normal;font-variant:normal;font-weight:normal;font-stretch:normal;font-size:6.35px;line-height:1.25;font-family:Arial;-inkscape-font-specification:Arial;letter-spacing:0px;word-spacing:0px;fill:#000000;fill-opacity:1;stroke:none;stroke-width:0.264583"
               xml:space="preserve"><tspan
                 style="font-size:6.35px;stroke-width:0.264583"
                 y="35.408176"
                 x="38.847023"
                 id="tspan815-2-6-3-2-6-1-1-2"
                 sodipodi:role="line">Feature 2</tspan></text>
          </g>
          <g
             id="g869-3-9-4-6-8-4-5-9"
             transform="matrix(0.54903186,0,0,0.54903186,110.50273,202.98913)">
            <rect
               y="26.709852"
               x="37.358845"
               height="12.851191"
               width="30.175755"
               id="rect841-9-6-9-4-4-2-6-6-7"
               style="opacity:1;fill:#ddafe9;fill-opacity:1;stroke:none;stroke-width:0.465;stroke-miterlimit:4;stroke-dasharray:none;stroke-dashoffset:35.75;stroke-opacity:1" />
            <text
               id="text817-1-7-7-3-5-0-7-4"
               y="35.408176"
               x="38.847023"
               style="font-style:normal;font-variant:normal;font-weight:normal;font-stretch:normal;font-size:6.35px;line-height:1.25;font-family:Arial;-inkscape-font-specification:Arial;letter-spacing:0px;word-spacing:0px;fill:#000000;fill-opacity:1;stroke:none;stroke-width:0.264583"
               xml:space="preserve"><tspan
                 style="font-size:6.35px;stroke-width:0.264583"
                 y="35.408176"
                 x="38.847023"
                 id="tspan815-2-6-3-2-6-9-1-0"
                 sodipodi:role="line">Feature 3</tspan></text>
          </g>
          <path
             style="fill:none;stroke:#000000;stroke-width:0.5;stroke-dasharray:none"
             d="m 127.94494,197.36904 v 24.37947 h 2.83482"
             id="path6747-5-7" />
          <path
             style="fill:none;stroke:#000000;stroke-width:0.499999;stroke-dasharray:none"
             d="m 127.85044,212.96056 h 3.02381"
             id="path7335-2-7" />
          <path
             style="fill:none;stroke:#000000;stroke-width:0.499999;stroke-dasharray:none"
             d="m 127.85044,204.26711 h 3.02381"
             id="path7335-3-4-9" />
=======
               x="38.847023"
               id="tspan815-2-6-3-2-6-1-1-2"
               sodipodi:role="line">Feature 2</tspan></text>
        </g>
        <g
           id="g869-3-9-4-6-8-4-5-5"
           transform="matrix(0.54903186,0,0,0.54903186,110.50273,202.98913)">
          <rect
             y="26.709852"
             x="37.358845"
             height="12.851191"
             width="30.175755"
             id="rect841-9-6-9-4-4-2-6-6-0"
             style="opacity:1;fill:#ddafe9;fill-opacity:1;stroke:none;stroke-width:0.465;stroke-miterlimit:4;stroke-dasharray:none;stroke-dashoffset:35.75;stroke-opacity:1" />
          <text
             id="text817-1-7-7-3-5-0-7-3"
             y="35.408176"
             x="38.847023"
             style="font-style:normal;font-variant:normal;font-weight:normal;font-stretch:normal;font-size:6.35px;line-height:1.25;font-family:Arial;-inkscape-font-specification:Arial;letter-spacing:0px;word-spacing:0px;fill:#000000;fill-opacity:1;stroke:none;stroke-width:0.264583"
             xml:space="preserve"><tspan
               style="font-size:6.35px;stroke-width:0.264583"
               y="35.408176"
               x="38.847023"
               id="tspan815-2-6-3-2-6-9-1-7"
               sodipodi:role="line">Feature 3</tspan></text>
>>>>>>> e9150568
        </g>
        <path
           style="fill:none;stroke:#000000;stroke-width:0.5;stroke-dasharray:none"
           d="m 127.94494,197.36904 v 24.37947 h 2.83482"
           id="path6747-5-0" />
        <path
           style="fill:none;stroke:#000000;stroke-width:0.499999;stroke-dasharray:none"
           d="m 127.85044,212.96056 h 3.02381"
           id="path7335-2-7" />
        <path
           style="fill:none;stroke:#000000;stroke-width:0.499999;stroke-dasharray:none"
           d="m 127.85044,204.26711 h 3.02381"
           id="path7335-3-4-6" />
      </g>
    </g>
  </g>
</svg><|MERGE_RESOLUTION|>--- conflicted
+++ resolved
@@ -668,243 +668,6 @@
        id="marker1544-3-9"
        style="overflow:visible"
        inkscape:isstock="true">
-<<<<<<< HEAD
-      <path
-         inkscape:connector-curvature="0"
-         id="path1542-3-4"
-         d="M 0,0 5,-5 -12.5,0 5,5 Z"
-         style="fill:#000000;fill-opacity:1;fill-rule:evenodd;stroke:#000000;stroke-width:1pt;stroke-opacity:1"
-         transform="matrix(-0.4,0,0,-0.4,-4,0)" />
-    </marker>
-    <marker
-       inkscape:collect="always"
-       inkscape:stockid="Arrow1Mend"
-       orient="auto"
-       refY="0"
-       refX="0"
-       id="marker2903-2"
-       style="overflow:visible"
-       inkscape:isstock="true">
-      <path
-         inkscape:connector-curvature="0"
-         id="path2901-50"
-         d="M 0,0 5,-5 -12.5,0 5,5 Z"
-         style="fill:#000000;fill-opacity:1;fill-rule:evenodd;stroke:#000000;stroke-width:1pt;stroke-opacity:1"
-         transform="matrix(-0.4,0,0,-0.4,-4,0)" />
-    </marker>
-    <marker
-       inkscape:stockid="Arrow1Mend"
-       orient="auto"
-       refY="0"
-       refX="0"
-       id="marker1553-3"
-       style="overflow:visible"
-       inkscape:isstock="true"
-       viewBox="0 0 8.886927 5.078244"
-       markerWidth="8.8869267"
-       markerHeight="5.0782442"
-       preserveAspectRatio="xMidYMid">
-      <path
-         inkscape:connector-curvature="0"
-         id="path1551-6"
-         d="M 0,0 5,-5 -12.5,0 5,5 Z"
-         style="fill:#000000;fill-opacity:1;fill-rule:evenodd;stroke:#000000;stroke-width:1pt;stroke-opacity:1"
-         transform="matrix(-0.4,0,0,-0.4,-4,0)" />
-    </marker>
-    <marker
-       inkscape:isstock="true"
-       style="overflow:visible"
-       id="marker1553-5-6"
-       refX="0"
-       refY="0"
-       orient="auto"
-       inkscape:stockid="Arrow1Mend">
-      <path
-         transform="matrix(-0.4,0,0,-0.4,-4,0)"
-         style="fill:#000000;fill-opacity:1;fill-rule:evenodd;stroke:#000000;stroke-width:1pt;stroke-opacity:1"
-         d="M 0,0 5,-5 -12.5,0 5,5 Z"
-         id="path1551-8-6"
-         inkscape:connector-curvature="0" />
-    </marker>
-    <marker
-       inkscape:isstock="true"
-       style="overflow:visible"
-       id="Arrow1Mend-3-7"
-       refX="0"
-       refY="0"
-       orient="auto"
-       inkscape:stockid="Arrow1Mend">
-      <path
-         transform="matrix(-0.4,0,0,-0.4,-4,0)"
-         style="fill:#000000;fill-opacity:1;fill-rule:evenodd;stroke:#000000;stroke-width:1pt;stroke-opacity:1"
-         d="M 0,0 5,-5 -12.5,0 5,5 Z"
-         id="path1240-5-36"
-         inkscape:connector-curvature="0" />
-    </marker>
-    <marker
-       inkscape:isstock="true"
-       style="overflow:visible"
-       id="Arrow1Mend-1-29"
-       refX="0"
-       refY="0"
-       orient="auto"
-       inkscape:stockid="Arrow1Mend">
-      <path
-         transform="matrix(-0.4,0,0,-0.4,-4,0)"
-         style="fill:#000000;fill-opacity:1;fill-rule:evenodd;stroke:#000000;stroke-width:1pt;stroke-opacity:1"
-         d="M 0,0 5,-5 -12.5,0 5,5 Z"
-         id="path1240-7-23"
-         inkscape:connector-curvature="0" />
-    </marker>
-    <marker
-       inkscape:collect="always"
-       inkscape:stockid="Arrow1Mend"
-       orient="auto"
-       refY="0"
-       refX="0"
-       id="marker1544-3-9-8"
-       style="overflow:visible"
-       inkscape:isstock="true">
-      <path
-         inkscape:connector-curvature="0"
-         id="path1542-3-4-8"
-         d="M 0,0 5,-5 -12.5,0 5,5 Z"
-         style="fill:#000000;fill-opacity:1;fill-rule:evenodd;stroke:#000000;stroke-width:1pt;stroke-opacity:1"
-         transform="matrix(-0.4,0,0,-0.4,-4,0)" />
-    </marker>
-    <marker
-       inkscape:isstock="true"
-       style="overflow:visible"
-       id="marker2903-0-5-3-8"
-       refX="0"
-       refY="0"
-       orient="auto"
-       inkscape:stockid="Arrow1Mend">
-      <path
-         transform="matrix(-0.4,0,0,-0.4,-4,0)"
-         style="fill:#000000;fill-opacity:1;fill-rule:evenodd;stroke:#000000;stroke-width:1pt;stroke-opacity:1"
-         d="M 0,0 5,-5 -12.5,0 5,5 Z"
-         id="path2901-5-4-9-9"
-         inkscape:connector-curvature="0" />
-    </marker>
-    <marker
-       inkscape:isstock="true"
-       style="overflow:visible"
-       id="marker2903-0-5-3-3-4"
-       refX="0"
-       refY="0"
-       orient="auto"
-       inkscape:stockid="Arrow1Mend">
-      <path
-         transform="matrix(-0.4,0,0,-0.4,-4,0)"
-         style="fill:#000000;fill-opacity:1;fill-rule:evenodd;stroke:#000000;stroke-width:1pt;stroke-opacity:1"
-         d="M 0,0 5,-5 -12.5,0 5,5 Z"
-         id="path2901-5-4-9-3-3"
-         inkscape:connector-curvature="0" />
-    </marker>
-    <marker
-       inkscape:isstock="true"
-       style="overflow:visible"
-       id="marker2903-0-5-3-3-3-9"
-       refX="0"
-       refY="0"
-       orient="auto"
-       inkscape:stockid="Arrow1Mend">
-      <path
-         transform="matrix(-0.4,0,0,-0.4,-4,0)"
-         style="fill:#000000;fill-opacity:1;fill-rule:evenodd;stroke:#000000;stroke-width:1pt;stroke-opacity:1"
-         d="M 0,0 5,-5 -12.5,0 5,5 Z"
-         id="path2901-5-4-9-3-7-0"
-         inkscape:connector-curvature="0" />
-    </marker>
-  </defs>
-  <sodipodi:namedview
-     inkscape:document-rotation="0"
-     inkscape:window-maximized="0"
-     inkscape:window-y="10"
-     inkscape:window-x="64"
-     inkscape:window-height="1243"
-     inkscape:window-width="2308"
-     showgrid="false"
-     inkscape:current-layer="layer1"
-     inkscape:document-units="mm"
-     inkscape:cy="467.70062"
-     inkscape:cx="340.4214"
-     inkscape:zoom="0.49497475"
-     inkscape:pageshadow="2"
-     inkscape:pageopacity="0.0"
-     borderopacity="1.0"
-     bordercolor="#666666"
-     pagecolor="#ffffff"
-     id="base"
-     inkscape:pagecheckerboard="0"
-     inkscape:showpageshadow="2"
-     inkscape:deskcolor="#d1d1d1" />
-  <metadata
-     id="metadata5">
-    <rdf:RDF>
-      <cc:Work
-         rdf:about="">
-        <dc:format>image/svg+xml</dc:format>
-        <dc:type
-           rdf:resource="http://purl.org/dc/dcmitype/StillImage" />
-      </cc:Work>
-    </rdf:RDF>
-  </metadata>
-  <g
-     transform="translate(0,-87)"
-     id="layer1"
-     inkscape:groupmode="layer"
-     inkscape:label="Layer 1">
-    <rect
-       style="fill:#ffffff;stroke:#000000;stroke-width:0.499999;stroke-dasharray:none"
-       id="rect11297"
-       width="170.51794"
-       height="274.75308"
-       x="1.6036171"
-       y="98.225327" />
-    <g
-       id="g10983"
-       transform="translate(-1.5783156,8.4991933)">
-      <path
-         style="fill:none;stroke:#000000;stroke-width:0.505809;stroke-linecap:butt;stroke-linejoin:miter;stroke-miterlimit:4;stroke-dasharray:none;stroke-opacity:1;marker-end:url(#marker2046-4)"
-         d="m 101.89746,109.12387 v 11.88244"
-         id="path2042-5"
-         sodipodi:nodetypes="cc" />
-      <g
-         style="stroke-width:0.394084;stroke-miterlimit:4;stroke-dasharray:none"
-         transform="matrix(0.65975825,0,0,0.65975825,34.532185,38.376787)"
-         id="g1528">
-        <rect
-           style="fill:#c6afe9;fill-opacity:1;stroke:#000000;stroke-width:0.394084;stroke-linecap:round;stroke-linejoin:round;stroke-miterlimit:4;stroke-dasharray:none;stroke-dashoffset:0;stroke-opacity:1"
-           id="rect3810-6"
-           width="31.757675"
-           height="9.0714264"
-           x="168.95998"
-           y="86.786758" />
-        <text
-           xml:space="preserve"
-           style="font-style:normal;font-variant:normal;font-weight:normal;font-stretch:normal;font-size:5.34708px;line-height:1.25;font-family:Arial;-inkscape-font-specification:Arial;letter-spacing:0px;word-spacing:0px;fill:#000000;fill-opacity:1;stroke:none;stroke-width:0.394084;stroke-miterlimit:4;stroke-dasharray:none"
-           x="172.62381"
-           y="93.236244"
-           id="text3808-8"><tspan
-             sodipodi:role="line"
-             id="tspan3806-5"
-             x="172.62381"
-             y="93.236244"
-             style="font-size:5.34708px;stroke:none;stroke-width:0.394084;stroke-miterlimit:4;stroke-dasharray:none">Standards</tspan></text>
-      </g>
-      <g
-         transform="matrix(0.65975825,0,0,0.65975825,34.193104,38.243153)"
-         id="g1536">
-        <rect
-           style="fill:#f4d7ee;fill-opacity:1;stroke:#000000;stroke-width:0.362254;stroke-linecap:round;stroke-linejoin:round;stroke-miterlimit:4;stroke-dasharray:none;stroke-dashoffset:0;stroke-opacity:1"
-           id="rect3810-69"
-           width="26.458332"
-           height="9.0714283"
-           x="172.1236"
-           y="101.35342" />
-=======
       <path
          inkscape:connector-curvature="0"
          id="path1542-3-4"
@@ -2358,7 +2121,6 @@
            width="35.063843"
            id="rect841-1"
            style="opacity:1;fill:#de8787;fill-opacity:1;stroke:none;stroke-width:0.465;stroke-miterlimit:4;stroke-dasharray:none;stroke-dashoffset:35.75;stroke-opacity:1" />
->>>>>>> e9150568
         <text
            id="text821-0"
            y="11.104642"
@@ -2371,96 +2133,6 @@
              id="tspan819-0"
              sodipodi:role="line">Survey 01</tspan></text>
       </g>
-<<<<<<< HEAD
-      <g
-         id="g1742"
-         transform="matrix(0.65975825,0,0,0.65975825,-131.3152,7.938525)">
-        <rect
-           style="fill:#ffccaa;fill-opacity:1;stroke:#000000;stroke-width:0.362254;stroke-linecap:round;stroke-linejoin:round;stroke-miterlimit:4;stroke-dasharray:none;stroke-dashoffset:0;stroke-opacity:1"
-           id="rect3810-69-7"
-           width="50.96701"
-           height="9.0714264"
-           x="225.70872"
-           y="133.77661" />
-        <text
-           xml:space="preserve"
-           style="font-style:normal;font-variant:normal;font-weight:normal;font-stretch:normal;font-size:8.46667px;line-height:1.25;font-family:Arial;-inkscape-font-specification:Arial;letter-spacing:0px;word-spacing:0px;fill:#000000;fill-opacity:1;stroke:none;stroke-width:0.264583"
-           x="228.94232"
-           y="139.69609"
-           id="text3808-5-8"><tspan
-             sodipodi:role="line"
-             id="tspan3806-3-4"
-             x="228.94232"
-             y="139.69609"
-             style="font-size:5.34708px;stroke:none;stroke-width:0.264583">Channel Summary</tspan></text>
-      </g>
-      <g
-         id="g1874"
-         transform="matrix(0.65975825,0,0,0.65975825,-122.0944,7.7645144)">
-        <rect
-           style="fill:#ffeeaa;fill-opacity:1;stroke:#000000;stroke-width:0.362254;stroke-linecap:round;stroke-linejoin:round;stroke-miterlimit:4;stroke-dasharray:none;stroke-dashoffset:0;stroke-opacity:1"
-           id="rect3810-69-7-7"
-           width="73.045082"
-           height="9.0714264"
-           x="200.08601"
-           y="147.55009" />
-        <text
-           xml:space="preserve"
-           style="font-style:normal;font-variant:normal;font-weight:normal;font-stretch:normal;font-size:8.46667px;line-height:1.25;font-family:Arial;-inkscape-font-specification:Arial;letter-spacing:0px;word-spacing:0px;fill:#000000;fill-opacity:1;stroke:none;stroke-width:0.264583"
-           x="203.31961"
-           y="153.46957"
-           id="text3808-5-8-5"><tspan
-             sodipodi:role="line"
-             x="203.31961"
-             y="153.46957"
-             style="font-size:5.34708px;stroke:none;stroke-width:0.264583"
-             id="tspan1867">Transfer Function Summary</tspan></text>
-      </g>
-      <path
-         sodipodi:nodetypes="cc"
-         id="path1538"
-         d="M 91.543523,97.917649 H 144.88492"
-         style="fill:none;stroke:#000000;stroke-width:0.443;stroke-linecap:butt;stroke-linejoin:miter;stroke-miterlimit:4;stroke-dasharray:none;stroke-opacity:1;marker-end:url(#marker1698)" />
-      <path
-         sodipodi:nodetypes="cc"
-         id="path1538-9"
-         d="M 92.588237,97.95805 H 52.343046"
-         style="fill:none;stroke:#000000;stroke-width:0.443;stroke-linecap:butt;stroke-linejoin:miter;stroke-miterlimit:4;stroke-dasharray:none;stroke-opacity:1;marker-end:url(#marker1698-4)" />
-      <path
-         sodipodi:nodetypes="ccc"
-         id="path1540"
-         d="M 120.13765,97.824416 V 108.9161 h 26.21725"
-         style="fill:none;stroke:#000000;stroke-width:0.443;stroke-linecap:butt;stroke-linejoin:miter;stroke-miterlimit:4;stroke-dasharray:none;stroke-opacity:1;marker-end:url(#marker1544)" />
-      <path
-         sodipodi:nodetypes="ccc"
-         id="path1540-9"
-         d="M 80.919938,97.996993 V 108.28687 H 59.11263"
-         style="fill:none;stroke:#000000;stroke-width:0.443;stroke-linecap:butt;stroke-linejoin:miter;stroke-miterlimit:4;stroke-dasharray:none;stroke-opacity:1;marker-end:url(#marker1544-3)" />
-      <g
-         transform="matrix(0.54903185,0,0,0.54903185,90.360155,107.88578)"
-         id="g929-9">
-        <g
-           transform="translate(1.9276356)"
-           id="g1637">
-          <rect
-             y="3.0357361"
-             x="1.2284662"
-             height="12.851191"
-             width="35.063843"
-             id="rect841-2"
-             style="opacity:1;fill:#aaeeff;fill-opacity:1;stroke:#000000;stroke-width:0.464454;stroke-miterlimit:4;stroke-dasharray:none;stroke-dashoffset:35.75;stroke-opacity:1" />
-          <text
-             id="text821-3"
-             y="11.104642"
-             x="7.2618647"
-             style="font-style:normal;font-variant:normal;font-weight:normal;font-stretch:normal;font-size:6.35px;line-height:1.25;font-family:Arial;-inkscape-font-specification:Arial;letter-spacing:0px;word-spacing:0px;fill:#000000;fill-opacity:1;stroke:none;stroke-width:0.264583"
-             xml:space="preserve"><tspan
-               style="font-size:6.35px;stroke-width:0.264583"
-               y="11.104642"
-               x="7.2618647"
-               id="tspan819-7"
-               sodipodi:role="line">Surveys</tspan></text>
-=======
       <g
          transform="matrix(0.65975825,0,0,0.65975825,13.451618,66.727786)"
          id="g2492-3">
@@ -2490,50 +2162,8 @@
                x="40.774658"
                y="35.408176"
                style="font-size:6.35px;stroke-width:0.264583">Station 01</tspan></text>
->>>>>>> e9150568
         </g>
-      </g>
-      <g
-         id="g2901"
-         transform="matrix(0.65975826,0,0,0.65975826,-82.845166,43.24284)">
-        <rect
-           y="78.630287"
-           x="264.29547"
-           height="10.694389"
-           width="32.979179"
-           id="rect841-4"
-           style="fill:#ffffff;fill-opacity:1;stroke:#000000;stroke-width:0.387;stroke-miterlimit:4;stroke-dasharray:none;stroke-dashoffset:35.75;stroke-opacity:1" />
-        <text
-           id="text821-5"
-           y="85.343712"
-           x="267.21826"
-           style="font-style:normal;font-variant:normal;font-weight:normal;font-stretch:normal;font-size:5.28429px;line-height:1.25;font-family:Arial;-inkscape-font-specification:Arial;letter-spacing:0px;word-spacing:0px;fill:#000000;fill-opacity:1;stroke:none;stroke-width:0.220178"
-           xml:space="preserve"><tspan
-             style="font-size:5.28429px;fill:#000000;stroke-width:0.220178"
-             y="85.343712"
-             x="267.21826"
-             id="tspan819-8"
-             sodipodi:role="line">Experiment</tspan></text>
-      </g>
-      <path
-         sodipodi:nodetypes="ccccc"
-         id="path2903-3"
-         d="M 92.072693,113.79274 H 10.131949 v 123.8694 l 91.334091,-0.50448 -0.0624,8.46304"
-         style="fill:none;stroke:#000000;stroke-width:0.372764;stroke-linecap:butt;stroke-linejoin:miter;stroke-miterlimit:4;stroke-dasharray:none;stroke-opacity:1;marker-end:url(#marker2907-3)" />
-      <path
-         sodipodi:nodetypes="cc"
-         id="path2042"
-         d="m 101.89746,102.15512 v 6.96875"
-         style="fill:none;stroke:#000000;stroke-width:0.50581;stroke-linecap:butt;stroke-linejoin:miter;stroke-miterlimit:4;stroke-dasharray:none;stroke-opacity:1;marker-end:url(#marker2046)" />
-      <g
-         id="g8788"
-         transform="translate(0.41597067)">
         <path
-<<<<<<< HEAD
-           style="fill:none;stroke:#000000;stroke-width:0.438739;stroke-linecap:butt;stroke-linejoin:miter;stroke-miterlimit:4;stroke-dasharray:none;stroke-opacity:1;marker-end:url(#marker2903)"
-           d="M 94.353236,124.39753 H 46.783067 v 18.0142"
-           id="path2485"
-=======
            sodipodi:nodetypes="cc"
            inkscape:connector-curvature="0"
            id="path1229-7-0"
@@ -2541,129 +2171,11 @@
            style="fill:none;stroke:#000000;stroke-width:0.553394;stroke-linecap:butt;stroke-linejoin:miter;stroke-miterlimit:4;stroke-dasharray:none;stroke-opacity:1;marker-end:url(#Arrow1Mend-3-23)" />
         <path
            sodipodi:nodetypes="ccc"
->>>>>>> e9150568
            inkscape:connector-curvature="0"
            id="path1229-0-5"
            d="m 19.833493,143.22634 66.057844,0.12314 0.34827,9.12168"
            style="fill:none;stroke:#000000;stroke-width:0.553394;stroke-linecap:butt;stroke-linejoin:miter;stroke-miterlimit:4;stroke-dasharray:none;stroke-opacity:1;marker-end:url(#Arrow1Mend-1-96)" />
         <g
-<<<<<<< HEAD
-           transform="matrix(0.65975825,0,0,0.65975825,14.613963,47.645262)"
-           id="g4592">
-          <g
-             id="g4554">
-            <path
-               style="fill:none;stroke:#000000;stroke-width:0.553233;stroke-linecap:butt;stroke-linejoin:miter;stroke-miterlimit:4;stroke-dasharray:none;stroke-opacity:1;marker-end:url(#marker1553)"
-               d="m 132.29619,111.17264 v 15.30651 h -19.24202 v 6.58836"
-               id="path4158"
-               sodipodi:nodetypes="cccc" />
-            <path
-               sodipodi:nodetypes="cccc"
-               id="path4158-0"
-               d="m 132.29619,111.17264 v 15.30651 h 19.24202 v 6.58836"
-               style="fill:none;stroke:#000000;stroke-width:0.553234;stroke-linecap:butt;stroke-linejoin:miter;stroke-miterlimit:4;stroke-dasharray:none;stroke-opacity:1;marker-end:url(#marker1553-5)" />
-            <g
-               id="g3823"
-               transform="translate(-19.202026,0.14322526)">
-              <g
-                 transform="translate(0.80206146)"
-                 id="g1937">
-                <rect
-                   style="opacity:1;fill:#b3b3b3;fill-opacity:1;stroke:none;stroke-width:0.665;stroke-linecap:round;stroke-linejoin:round;stroke-miterlimit:4;stroke-dasharray:none;stroke-dashoffset:0;stroke-opacity:1"
-                   id="rect3810"
-                   width="26.458332"
-                   height="9.0714283"
-                   x="118.9035"
-                   y="132.96579" />
-                <text
-                   xml:space="preserve"
-                   style="font-style:normal;font-variant:normal;font-weight:normal;font-stretch:normal;font-size:5.34708px;line-height:1.25;font-family:Arial;-inkscape-font-specification:Arial;letter-spacing:0px;word-spacing:0px;fill:#000000;fill-opacity:1;stroke:none;stroke-width:0.264583"
-                   x="124.73214"
-                   y="139.38394"
-                   id="text3808"><tspan
-                     sodipodi:role="line"
-                     id="tspan3806"
-                     x="124.73214"
-                     y="139.38394"
-                     style="font-size:5.34708px;stroke:none;stroke-width:0.264583">Filters</tspan></text>
-              </g>
-            </g>
-            <g
-               id="g3880"
-               transform="translate(19.073828,-15.403726)">
-              <rect
-                 style="fill:#e6e6e6;fill-opacity:1;stroke:none;stroke-width:0.665;stroke-linecap:round;stroke-linejoin:round;stroke-miterlimit:4;stroke-dasharray:none;stroke-dashoffset:0;stroke-opacity:1"
-                 id="rect3810-69-9-2-3"
-                 width="26.458332"
-                 height="9.0714283"
-                 x="118.77421"
-                 y="148.51274" />
-              <text
-                 xml:space="preserve"
-                 style="font-style:normal;font-variant:normal;font-weight:normal;font-stretch:normal;font-size:8.46667px;line-height:1.25;font-family:Arial;-inkscape-font-specification:Arial;letter-spacing:0px;word-spacing:0px;fill:#000000;fill-opacity:1;stroke:none;stroke-width:0.264583"
-                 x="122.5285"
-                 y="154.43092"
-                 id="text3808-5-4-1-2"><tspan
-                   sodipodi:role="line"
-                   id="tspan3806-3-1-1-5"
-                   x="122.5285"
-                   y="154.43092"
-                   style="font-size:5.34708px;stroke:none;stroke-width:0.264583">Reports</tspan></text>
-            </g>
-          </g>
-        </g>
-        <g
-           id="g929"
-           transform="matrix(0.54903186,0,0,0.54903186,90.117232,119.26608)">
-          <rect
-             y="3.0357351"
-             x="3.0778799"
-             height="12.851191"
-             width="35.063843"
-             id="rect841"
-             style="opacity:1;fill:#de8787;fill-opacity:1;stroke:none;stroke-width:0.465;stroke-miterlimit:4;stroke-dasharray:none;stroke-dashoffset:35.75;stroke-opacity:1" />
-          <text
-             id="text821"
-             y="11.104642"
-             x="7.2618647"
-             style="font-style:normal;font-variant:normal;font-weight:normal;font-stretch:normal;font-size:6.35px;line-height:1.25;font-family:Arial;-inkscape-font-specification:Arial;letter-spacing:0px;word-spacing:0px;fill:#000000;fill-opacity:1;stroke:none;stroke-width:0.264583"
-             xml:space="preserve"><tspan
-               style="font-size:6.35px;stroke-width:0.264583"
-               y="11.104642"
-               x="7.2618647"
-               id="tspan819"
-               sodipodi:role="line">Survey 01</tspan></text>
-        </g>
-        <g
-           transform="matrix(0.65975825,0,0,0.65975825,14.613963,58.228593)"
-           id="g2492">
-          <path
-             style="fill:none;stroke:#000000;stroke-width:0.553233;stroke-linecap:butt;stroke-linejoin:miter;stroke-miterlimit:4;stroke-dasharray:none;stroke-opacity:1"
-             d="M 48.758926,129.22231 V 143.2365"
-             id="path2379"
-             sodipodi:nodetypes="cc" />
-          <g
-             transform="matrix(0.83217127,0,0,0.83217127,2.961804,106.68855)"
-             id="g869">
-            <rect
-               style="opacity:1;fill:#ff9955;fill-opacity:1;stroke:none;stroke-width:0.465;stroke-miterlimit:4;stroke-dasharray:none;stroke-dashoffset:35.75;stroke-opacity:1"
-               id="rect841-9"
-               width="34.773808"
-               height="12.851191"
-               x="37.358845"
-               y="26.709852" />
-            <text
-               xml:space="preserve"
-               style="font-style:normal;font-variant:normal;font-weight:normal;font-stretch:normal;font-size:6.35px;line-height:1.25;font-family:Arial;-inkscape-font-specification:Arial;letter-spacing:0px;word-spacing:0px;fill:#000000;fill-opacity:1;stroke:none;stroke-width:0.264583"
-               x="40.774658"
-               y="35.408176"
-               id="text817"><tspan
-                 sodipodi:role="line"
-                 id="tspan815"
-                 x="40.774658"
-                 y="35.408176"
-                 style="font-size:6.35px;stroke-width:0.264583">Station 01</tspan></text>
-=======
            id="g1255-24"
            transform="translate(-26.726953,117.86662)">
           <g
@@ -2687,367 +2199,8 @@
                  x="53.398918"
                  id="tspan823-1-1"
                  sodipodi:role="line">Run 02</tspan></text>
->>>>>>> e9150568
-          </g>
-          <path
-             sodipodi:nodetypes="cc"
-             inkscape:connector-curvature="0"
-             id="path1229-7"
-             d="m 19.833493,143.22634 0.125822,9.19303"
-             style="fill:none;stroke:#000000;stroke-width:0.553394;stroke-linecap:butt;stroke-linejoin:miter;stroke-miterlimit:4;stroke-dasharray:none;stroke-opacity:1;marker-end:url(#Arrow1Mend-3)" />
-          <path
-             sodipodi:nodetypes="ccc"
-             inkscape:connector-curvature="0"
-             id="path1229-0"
-             d="m 19.833493,143.22634 66.057844,0.12314 0.34827,9.12168"
-             style="fill:none;stroke:#000000;stroke-width:0.553394;stroke-linecap:butt;stroke-linejoin:miter;stroke-miterlimit:4;stroke-dasharray:none;stroke-opacity:1;marker-end:url(#Arrow1Mend-1)" />
-          <g
-<<<<<<< HEAD
-             id="g1255"
-             transform="translate(-26.726953,117.86662)">
-            <g
-               id="g880-5"
-               transform="matrix(0.83217127,0,0,0.83217127,58.44848,-26.205685)">
-              <rect
-                 y="73.767891"
-                 x="50.965988"
-                 height="12.851191"
-                 width="26.458334"
-                 id="rect841-6-3"
-                 style="opacity:1;fill:#ffd42a;fill-opacity:1;stroke:none;stroke-width:0.465;stroke-miterlimit:4;stroke-dasharray:none;stroke-dashoffset:35.75;stroke-opacity:1" />
-              <text
-                 id="text825-1"
-                 y="81.844543"
-                 x="53.398918"
-                 style="font-style:normal;font-variant:normal;font-weight:normal;font-stretch:normal;font-size:6.35px;line-height:1.25;font-family:Arial;-inkscape-font-specification:Arial;letter-spacing:0px;word-spacing:0px;fill:#000000;fill-opacity:1;stroke:none;stroke-width:0.264583"
-                 xml:space="preserve"><tspan
-                   style="font-size:6.35px;stroke-width:0.264583"
-                   y="81.844543"
-                   x="53.398918"
-                   id="tspan823-1"
-                   sodipodi:role="line">Run 02</tspan></text>
-            </g>
-            <g
-               id="g903-2"
-               transform="matrix(0.83217127,0,0,0.83217127,83.12536,8.8398637)">
-              <rect
-                 y="73.767891"
-                 x="32.823132"
-                 height="12.851189"
-                 width="62.744049"
-                 id="rect841-97-4"
-                 style="opacity:1;fill:#afdde9;fill-opacity:1;stroke:none;stroke-width:0.465;stroke-miterlimit:4;stroke-dasharray:none;stroke-dashoffset:35.75;stroke-opacity:1" />
-              <text
-                 id="text833-2"
-                 y="82.466209"
-                 x="36.976662"
-                 style="font-style:normal;font-variant:normal;font-weight:normal;font-stretch:normal;font-size:6.35px;line-height:1.25;font-family:Arial;-inkscape-font-specification:Arial;letter-spacing:0px;word-spacing:0px;fill:#000000;fill-opacity:1;stroke:none;stroke-width:0.264583"
-                 xml:space="preserve"><tspan
-                   style="font-size:6.35px;stroke-width:0.264583"
-                   y="82.466209"
-                   x="36.976662"
-                   id="tspan831-0"
-                   sodipodi:role="line">Electric Channel 01</tspan><tspan
-                   id="tspan835-5"
-                   y="90.403709"
-                   x="36.976662"
-                   sodipodi:role="line" /></text>
-            </g>
-            <g
-               id="g918-7"
-               transform="matrix(0.83217127,0,0,0.83217127,76.362734,14.643654)">
-              <g
-                 id="g924-2">
-                <g
-                   id="g912-2">
-                  <rect
-                     y="106.92859"
-                     x="40.949619"
-                     height="12.851196"
-                     width="67.657738"
-                     id="rect841-40-6"
-                     style="opacity:1;fill:#c6afe9;fill-opacity:1;stroke:none;stroke-width:0.465;stroke-miterlimit:4;stroke-dasharray:none;stroke-dashoffset:35.75;stroke-opacity:1" />
-                </g>
-                <text
-                   xml:space="preserve"
-                   style="font-style:normal;font-variant:normal;font-weight:normal;font-stretch:normal;font-size:6.35px;line-height:1.25;font-family:Arial;-inkscape-font-specification:Arial;letter-spacing:0px;word-spacing:0px;fill:#000000;fill-opacity:1;stroke:none;stroke-width:0.264583"
-                   x="45.101231"
-                   y="114.9975"
-                   id="text839-0"><tspan
-                     sodipodi:role="line"
-                     id="tspan837-6"
-                     x="45.101231"
-                     y="114.9975"
-                     style="font-size:6.35px;stroke-width:0.264583">Magnetic Channel 01</tspan></text>
-              </g>
-            </g>
-            <g
-               id="g966-6"
-               transform="matrix(0.83217127,0,0,0.83217127,74.896708,-2.328364)">
-              <rect
-                 y="107.25595"
-                 x="42.711308"
-                 height="12.851189"
-                 width="62.744049"
-                 id="rect841-97-5-9"
-                 style="opacity:1;fill:#aaccff;fill-opacity:1;stroke:none;stroke-width:0.465;stroke-miterlimit:4;stroke-dasharray:none;stroke-dashoffset:35.75;stroke-opacity:1" />
-              <text
-                 id="text833-1-5"
-                 y="115.95427"
-                 x="46.864838"
-                 style="font-style:normal;font-variant:normal;font-weight:normal;font-stretch:normal;font-size:6.35px;line-height:1.25;font-family:Arial;-inkscape-font-specification:Arial;letter-spacing:0px;word-spacing:0px;fill:#000000;fill-opacity:1;stroke:none;stroke-width:0.264583"
-                 xml:space="preserve"><tspan
-                   style="font-size:6.35px;stroke-width:0.264583"
-                   y="115.95427"
-                   x="46.864838"
-                   id="tspan831-2-8"
-                   sodipodi:role="line">Electric Channel 02</tspan><tspan
-                   id="tspan835-8-7"
-                   y="123.89177"
-                   x="46.864838"
-                   sodipodi:role="line" /></text>
-            </g>
-            <g
-               id="g1023-2"
-               transform="matrix(0.83217127,0,0,0.83217127,74.110355,-7.9322689)">
-              <g
-                 style="fill:#cd87de"
-                 transform="translate(2.7066306,47.196408)"
-                 id="g912-4-42">
-                <rect
-                   style="opacity:1;fill:#cd87de;fill-opacity:1;stroke:none;stroke-width:0.465;stroke-miterlimit:4;stroke-dasharray:none;stroke-dashoffset:35.75;stroke-opacity:1"
-                   id="rect841-40-3-9"
-                   width="67.657738"
-                   height="12.851196"
-                   x="40.949619"
-                   y="106.92859" />
-              </g>
-              <text
-                 id="text839-8-1"
-                 y="162.19391"
-                 x="47.807861"
-                 style="font-style:normal;font-variant:normal;font-weight:normal;font-stretch:normal;font-size:6.35px;line-height:1.25;font-family:Arial;-inkscape-font-specification:Arial;letter-spacing:0px;word-spacing:0px;fill:#000000;fill-opacity:1;stroke:none;stroke-width:0.264583"
-                 xml:space="preserve"><tspan
-                   style="font-size:6.35px;stroke-width:0.264583"
-                   y="162.19391"
-                   x="47.807861"
-                   id="tspan837-1-1"
-                   sodipodi:role="line">Magnetic Channel 02</tspan></text>
-            </g>
-            <g
-               id="g1041-6"
-               transform="matrix(0.83217127,0,0,0.83217127,65.617755,-16.081412)">
-              <g
-                 style="fill:#de87cd"
-                 transform="translate(12.911988,77.056527)"
-                 id="g912-4-4-4">
-                <rect
-                   style="opacity:1;fill:#de87cd;fill-opacity:1;stroke:none;stroke-width:0.465;stroke-miterlimit:4;stroke-dasharray:none;stroke-dashoffset:35.75;stroke-opacity:1"
-                   id="rect841-40-3-3-8"
-                   width="67.657738"
-                   height="12.851196"
-                   x="40.949619"
-                   y="106.92859" />
-              </g>
-              <text
-                 id="text839-8-0-0"
-                 y="192.05403"
-                 x="58.013222"
-                 style="font-style:normal;font-variant:normal;font-weight:normal;font-stretch:normal;font-size:6.35px;line-height:1.25;font-family:Arial;-inkscape-font-specification:Arial;letter-spacing:0px;word-spacing:0px;fill:#000000;fill-opacity:1;stroke:none;stroke-width:0.264583"
-                 xml:space="preserve"><tspan
-                   style="font-size:6.35px;stroke-width:0.264583"
-                   y="192.05403"
-                   x="58.013222"
-                   id="tspan837-1-5-6"
-                   sodipodi:role="line">Magnetic Channel 03</tspan></text>
-            </g>
-            <g
-               transform="matrix(0.83217127,0,0,0.83217127,64.602273,0.54748156)"
-               id="g4391-4">
-              <path
-                 sodipodi:nodetypes="cc"
-                 inkscape:connector-curvature="0"
-                 id="path4341-7"
-                 d="M 51.850287,54.319267 V 170.58151"
-                 style="fill:none;stroke:#000000;stroke-width:0.665;stroke-linecap:butt;stroke-linejoin:miter;stroke-miterlimit:4;stroke-dasharray:none;stroke-opacity:1" />
-              <path
-                 sodipodi:nodetypes="cc"
-                 inkscape:connector-curvature="0"
-                 id="path4343-4"
-                 d="m 51.817829,170.58151 h 3.123389"
-                 style="fill:none;stroke:#000000;stroke-width:0.665;stroke-linecap:butt;stroke-linejoin:miter;stroke-miterlimit:4;stroke-dasharray:none;stroke-opacity:1" />
-              <path
-                 sodipodi:nodetypes="cc"
-                 inkscape:connector-curvature="0"
-                 id="path4343-3-8"
-                 d="m 51.817829,150.39467 h 3.123389"
-                 style="fill:none;stroke:#000000;stroke-width:0.665;stroke-linecap:butt;stroke-linejoin:miter;stroke-miterlimit:4;stroke-dasharray:none;stroke-opacity:1" />
-              <path
-                 sodipodi:nodetypes="cc"
-                 inkscape:connector-curvature="0"
-                 id="path4343-9-2"
-                 d="m 51.817829,130.20783 h 3.123389"
-                 style="fill:none;stroke:#000000;stroke-width:0.665;stroke-linecap:butt;stroke-linejoin:miter;stroke-miterlimit:4;stroke-dasharray:none;stroke-opacity:1" />
-              <path
-                 sodipodi:nodetypes="cc"
-                 inkscape:connector-curvature="0"
-                 id="path4343-32-6"
-                 d="m 51.817829,110.02101 h 3.123389"
-                 style="fill:none;stroke:#000000;stroke-width:0.665;stroke-linecap:butt;stroke-linejoin:miter;stroke-miterlimit:4;stroke-dasharray:none;stroke-opacity:1" />
-              <path
-                 sodipodi:nodetypes="cc"
-                 inkscape:connector-curvature="0"
-                 id="path4343-1-3"
-                 d="m 51.817829,89.834157 h 3.123389"
-                 style="fill:none;stroke:#000000;stroke-width:0.665;stroke-linecap:butt;stroke-linejoin:miter;stroke-miterlimit:4;stroke-dasharray:none;stroke-opacity:1" />
-              <path
-                 sodipodi:nodetypes="cc"
-                 inkscape:connector-curvature="0"
-                 id="path4343-6-3"
-                 d="m 51.817829,69.647337 h 3.123389"
-                 style="fill:none;stroke:#000000;stroke-width:0.665;stroke-linecap:butt;stroke-linejoin:miter;stroke-miterlimit:4;stroke-dasharray:none;stroke-opacity:1" />
-            </g>
-            <g
-               id="g1204"
-               transform="translate(-0.39566029)">
-              <rect
-                 y="53.527805"
-                 x="110.83549"
-                 height="10.69439"
-                 width="36.486752"
-                 id="rect841-4-6-7"
-                 style="opacity:1;fill:#afe9c6;fill-opacity:1;stroke:none;stroke-width:0.38696;stroke-miterlimit:4;stroke-dasharray:none;stroke-dashoffset:35.75;stroke-opacity:1" />
-              <text
-                 id="text829-8-1"
-                 y="60.218002"
-                 x="115.89911"
-                 style="font-style:normal;font-variant:normal;font-weight:normal;font-stretch:normal;font-size:5.28429px;line-height:1.25;font-family:Arial;-inkscape-font-specification:Arial;letter-spacing:0px;word-spacing:0px;fill:#000000;fill-opacity:1;stroke:none;stroke-width:0.220179"
-                 xml:space="preserve"><tspan
-                   style="font-size:5.28429px;stroke-width:0.220179"
-                   y="60.218002"
-                   x="115.89911"
-                   id="tspan827-8-2"
-                   sodipodi:role="line">Auxiliary 01</tspan></text>
-            </g>
-          </g>
-          <g
-             id="g1255-2"
-             transform="translate(-96.650764,117.86662)">
-            <g
-               id="g880-5-0"
-               transform="matrix(0.83217127,0,0,0.83217127,58.44848,-26.205685)">
-              <rect
-                 y="73.767891"
-                 x="50.965988"
-                 height="12.851191"
-                 width="26.458334"
-                 id="rect841-6-3-1"
-                 style="opacity:1;fill:#ffd42a;fill-opacity:1;stroke:none;stroke-width:0.465;stroke-miterlimit:4;stroke-dasharray:none;stroke-dashoffset:35.75;stroke-opacity:1" />
-              <text
-                 id="text825-1-4"
-                 y="81.844543"
-                 x="53.398918"
-                 style="font-style:normal;font-variant:normal;font-weight:normal;font-stretch:normal;font-size:6.35px;line-height:1.25;font-family:Arial;-inkscape-font-specification:Arial;letter-spacing:0px;word-spacing:0px;fill:#000000;fill-opacity:1;stroke:none;stroke-width:0.264583"
-                 xml:space="preserve"><tspan
-                   style="font-size:6.35px;stroke-width:0.264583"
-                   y="81.844543"
-                   x="53.398918"
-                   id="tspan823-1-3"
-                   sodipodi:role="line">Run 01</tspan></text>
-            </g>
-            <g
-               id="g903-2-3"
-               transform="matrix(0.83217127,0,0,0.83217127,83.12536,8.8398637)">
-              <rect
-                 y="73.767891"
-                 x="32.823132"
-                 height="12.851189"
-                 width="62.744049"
-                 id="rect841-97-4-4"
-                 style="opacity:1;fill:#afdde9;fill-opacity:1;stroke:none;stroke-width:0.465;stroke-miterlimit:4;stroke-dasharray:none;stroke-dashoffset:35.75;stroke-opacity:1" />
-              <text
-                 id="text833-2-5"
-                 y="82.466209"
-                 x="36.976662"
-                 style="font-style:normal;font-variant:normal;font-weight:normal;font-stretch:normal;font-size:6.35px;line-height:1.25;font-family:Arial;-inkscape-font-specification:Arial;letter-spacing:0px;word-spacing:0px;fill:#000000;fill-opacity:1;stroke:none;stroke-width:0.264583"
-                 xml:space="preserve"><tspan
-                   style="font-size:6.35px;stroke-width:0.264583"
-                   y="82.466209"
-                   x="36.976662"
-                   id="tspan831-0-7"
-                   sodipodi:role="line">Electric Channel 01</tspan><tspan
-                   id="tspan835-5-6"
-                   y="90.403709"
-                   x="36.976662"
-                   sodipodi:role="line" /></text>
-            </g>
-            <g
-               id="g918-7-0"
-               transform="matrix(0.83217127,0,0,0.83217127,76.362734,14.643654)">
-              <g
-                 id="g924-2-4">
-                <g
-                   id="g912-2-8">
-                  <rect
-                     y="106.92859"
-                     x="40.949619"
-                     height="12.851196"
-                     width="67.657738"
-                     id="rect841-40-6-7"
-                     style="opacity:1;fill:#c6afe9;fill-opacity:1;stroke:none;stroke-width:0.465;stroke-miterlimit:4;stroke-dasharray:none;stroke-dashoffset:35.75;stroke-opacity:1" />
-                </g>
-                <text
-                   xml:space="preserve"
-                   style="font-style:normal;font-variant:normal;font-weight:normal;font-stretch:normal;font-size:6.35px;line-height:1.25;font-family:Arial;-inkscape-font-specification:Arial;letter-spacing:0px;word-spacing:0px;fill:#000000;fill-opacity:1;stroke:none;stroke-width:0.264583"
-                   x="45.101231"
-                   y="114.9975"
-                   id="text839-0-5"><tspan
-                     sodipodi:role="line"
-                     id="tspan837-6-2"
-                     x="45.101231"
-                     y="114.9975"
-                     style="font-size:6.35px;stroke-width:0.264583">Magnetic Channel 01</tspan></text>
-              </g>
-            </g>
-            <g
-               id="g966-6-7"
-               transform="matrix(0.83217127,0,0,0.83217127,74.896708,-2.328364)">
-              <rect
-                 y="107.25595"
-                 x="42.711308"
-                 height="12.851189"
-                 width="62.744049"
-                 id="rect841-97-5-9-6"
-                 style="opacity:1;fill:#aaccff;fill-opacity:1;stroke:none;stroke-width:0.465;stroke-miterlimit:4;stroke-dasharray:none;stroke-dashoffset:35.75;stroke-opacity:1" />
-              <text
-                 id="text833-1-5-2"
-                 y="115.95427"
-                 x="46.864838"
-                 style="font-style:normal;font-variant:normal;font-weight:normal;font-stretch:normal;font-size:6.35px;line-height:1.25;font-family:Arial;-inkscape-font-specification:Arial;letter-spacing:0px;word-spacing:0px;fill:#000000;fill-opacity:1;stroke:none;stroke-width:0.264583"
-                 xml:space="preserve"><tspan
-                   style="font-size:6.35px;stroke-width:0.264583"
-                   y="115.95427"
-                   x="46.864838"
-                   id="tspan831-2-8-6"
-                   sodipodi:role="line">Electric Channel 02</tspan><tspan
-                   id="tspan835-8-7-6"
-                   y="123.89177"
-                   x="46.864838"
-                   sodipodi:role="line" /></text>
-            </g>
-            <g
-               id="g1023-2-8"
-               transform="matrix(0.83217127,0,0,0.83217127,74.110355,-7.9322689)">
-              <g
-                 style="fill:#cd87de"
-                 transform="translate(2.7066306,47.196408)"
-                 id="g912-4-42-8">
-                <rect
-                   style="opacity:1;fill:#cd87de;fill-opacity:1;stroke:none;stroke-width:0.465;stroke-miterlimit:4;stroke-dasharray:none;stroke-dashoffset:35.75;stroke-opacity:1"
-                   id="rect841-40-3-9-6"
-                   width="67.657738"
-                   height="12.851196"
-=======
+          </g>
+          <g
              id="g903-2-6"
              transform="matrix(0.83217127,0,0,0.83217127,83.12536,8.8398637)">
             <rect
@@ -3082,7 +2235,6 @@
                  id="g912-2-7">
                 <rect
                    y="106.92859"
->>>>>>> e9150568
                    x="40.949619"
                    height="12.851196"
                    width="67.657738"
@@ -3090,1105 +2242,6 @@
                    style="opacity:1;fill:#c6afe9;fill-opacity:1;stroke:none;stroke-width:0.465;stroke-miterlimit:4;stroke-dasharray:none;stroke-dashoffset:35.75;stroke-opacity:1" />
               </g>
               <text
-<<<<<<< HEAD
-                 id="text839-8-1-3"
-                 y="162.19391"
-                 x="47.807861"
-                 style="font-style:normal;font-variant:normal;font-weight:normal;font-stretch:normal;font-size:6.35px;line-height:1.25;font-family:Arial;-inkscape-font-specification:Arial;letter-spacing:0px;word-spacing:0px;fill:#000000;fill-opacity:1;stroke:none;stroke-width:0.264583"
-                 xml:space="preserve"><tspan
-                   style="font-size:6.35px;stroke-width:0.264583"
-                   y="162.19391"
-                   x="47.807861"
-                   id="tspan837-1-1-2"
-                   sodipodi:role="line">Magnetic Channel 02</tspan></text>
-            </g>
-            <g
-               id="g1041-6-07"
-               transform="matrix(0.83217127,0,0,0.83217127,65.617755,-16.081412)">
-              <g
-                 style="fill:#de87cd"
-                 transform="translate(12.911988,77.056527)"
-                 id="g912-4-4-4-2">
-                <rect
-                   style="opacity:1;fill:#de87cd;fill-opacity:1;stroke:none;stroke-width:0.465;stroke-miterlimit:4;stroke-dasharray:none;stroke-dashoffset:35.75;stroke-opacity:1"
-                   id="rect841-40-3-3-8-5"
-                   width="67.657738"
-                   height="12.851196"
-                   x="40.949619"
-                   y="106.92859" />
-              </g>
-              <text
-                 id="text839-8-0-0-1"
-                 y="192.05403"
-                 x="58.013222"
-                 style="font-style:normal;font-variant:normal;font-weight:normal;font-stretch:normal;font-size:6.35px;line-height:1.25;font-family:Arial;-inkscape-font-specification:Arial;letter-spacing:0px;word-spacing:0px;fill:#000000;fill-opacity:1;stroke:none;stroke-width:0.264583"
-                 xml:space="preserve"><tspan
-                   style="font-size:6.35px;stroke-width:0.264583"
-                   y="192.05403"
-                   x="58.013222"
-                   id="tspan837-1-5-6-6"
-                   sodipodi:role="line">Magnetic Channel 03</tspan></text>
-            </g>
-            <g
-               transform="matrix(0.83217127,0,0,0.83217127,64.602273,0.54748156)"
-               id="g4391-4-2">
-              <path
-                 sodipodi:nodetypes="cc"
-                 inkscape:connector-curvature="0"
-                 id="path4341-7-0"
-                 d="M 51.850287,54.319267 V 170.58151"
-                 style="fill:none;stroke:#000000;stroke-width:0.665;stroke-linecap:butt;stroke-linejoin:miter;stroke-miterlimit:4;stroke-dasharray:none;stroke-opacity:1" />
-              <path
-                 sodipodi:nodetypes="cc"
-                 inkscape:connector-curvature="0"
-                 id="path4343-4-2"
-                 d="m 51.817829,170.58151 h 3.123389"
-                 style="fill:none;stroke:#000000;stroke-width:0.665;stroke-linecap:butt;stroke-linejoin:miter;stroke-miterlimit:4;stroke-dasharray:none;stroke-opacity:1" />
-              <path
-                 sodipodi:nodetypes="cc"
-                 inkscape:connector-curvature="0"
-                 id="path4343-3-8-0"
-                 d="m 51.817829,150.39467 h 3.123389"
-                 style="fill:none;stroke:#000000;stroke-width:0.665;stroke-linecap:butt;stroke-linejoin:miter;stroke-miterlimit:4;stroke-dasharray:none;stroke-opacity:1" />
-              <path
-                 sodipodi:nodetypes="cc"
-                 inkscape:connector-curvature="0"
-                 id="path4343-9-2-42"
-                 d="m 51.817829,130.20783 h 3.123389"
-                 style="fill:none;stroke:#000000;stroke-width:0.665;stroke-linecap:butt;stroke-linejoin:miter;stroke-miterlimit:4;stroke-dasharray:none;stroke-opacity:1" />
-              <path
-                 sodipodi:nodetypes="cc"
-                 inkscape:connector-curvature="0"
-                 id="path4343-32-6-1"
-                 d="m 51.817829,110.02101 h 3.123389"
-                 style="fill:none;stroke:#000000;stroke-width:0.665;stroke-linecap:butt;stroke-linejoin:miter;stroke-miterlimit:4;stroke-dasharray:none;stroke-opacity:1" />
-              <path
-                 sodipodi:nodetypes="cc"
-                 inkscape:connector-curvature="0"
-                 id="path4343-1-3-3"
-                 d="m 51.817829,89.834157 h 3.123389"
-                 style="fill:none;stroke:#000000;stroke-width:0.665;stroke-linecap:butt;stroke-linejoin:miter;stroke-miterlimit:4;stroke-dasharray:none;stroke-opacity:1" />
-              <path
-                 sodipodi:nodetypes="cc"
-                 inkscape:connector-curvature="0"
-                 id="path4343-6-3-46"
-                 d="m 51.817829,69.647337 h 3.123389"
-                 style="fill:none;stroke:#000000;stroke-width:0.665;stroke-linecap:butt;stroke-linejoin:miter;stroke-miterlimit:4;stroke-dasharray:none;stroke-opacity:1" />
-            </g>
-            <g
-               id="g1204-6"
-               transform="translate(-0.39566029)">
-              <rect
-                 y="53.527805"
-                 x="110.83549"
-                 height="10.69439"
-                 width="36.486752"
-                 id="rect841-4-6-7-2"
-                 style="opacity:1;fill:#afe9c6;fill-opacity:1;stroke:none;stroke-width:0.38696;stroke-miterlimit:4;stroke-dasharray:none;stroke-dashoffset:35.75;stroke-opacity:1" />
-              <text
-                 id="text829-8-1-1"
-                 y="60.218002"
-                 x="115.89911"
-                 style="font-style:normal;font-variant:normal;font-weight:normal;font-stretch:normal;font-size:5.28429px;line-height:1.25;font-family:Arial;-inkscape-font-specification:Arial;letter-spacing:0px;word-spacing:0px;fill:#000000;fill-opacity:1;stroke:none;stroke-width:0.220179"
-                 xml:space="preserve"><tspan
-                   style="font-size:5.28429px;stroke-width:0.220179"
-                   y="60.218002"
-                   x="115.89911"
-                   id="tspan827-8-2-7"
-                   sodipodi:role="line">Auxiliary 01</tspan></text>
-            </g>
-          </g>
-        </g>
-        <path
-           sodipodi:nodetypes="ccc"
-           id="path1540-9-3"
-           d="m 109.88119,161.99056 v 20.68422 h 8.80877"
-           style="fill:none;stroke:#000000;stroke-width:0.443;stroke-linecap:butt;stroke-linejoin:miter;stroke-miterlimit:4;stroke-dasharray:none;stroke-opacity:1;marker-end:url(#marker1544-3-9)" />
-        <path
-           style="fill:none;stroke:#000000;stroke-width:0.438739;stroke-linecap:butt;stroke-linejoin:miter;stroke-miterlimit:4;stroke-dasharray:none;stroke-opacity:1;marker-end:url(#marker2903-0-5-3)"
-           d="m 56.211648,146.35855 h 45.671962 v 8.12523"
-           id="path2485-8-9-7"
-           inkscape:connector-curvature="0"
-           sodipodi:nodetypes="ccc" />
-        <path
-           style="fill:none;stroke:#000000;stroke-width:0.438739;stroke-linecap:butt;stroke-linejoin:miter;stroke-miterlimit:4;stroke-dasharray:none;stroke-opacity:1;marker-end:url(#marker2903-0-5-3-3)"
-           d="m 115.51326,158.68247 h 12.59905 v 8.12523"
-           id="path2485-8-9-7-9"
-           inkscape:connector-curvature="0"
-           sodipodi:nodetypes="ccc" />
-        <path
-           style="fill:none;stroke:#000000;stroke-width:0.438739;stroke-linecap:butt;stroke-linejoin:miter;stroke-miterlimit:4;stroke-dasharray:none;stroke-opacity:1;marker-end:url(#marker2903-0-5-3-3-3)"
-           d="m 128.26996,158.68247 h 12.59905 v 8.12523"
-           id="path2485-8-9-7-9-1"
-           inkscape:connector-curvature="0"
-           sodipodi:nodetypes="ccc" />
-        <g
-           id="g869-3-9"
-           transform="matrix(0.54903186,0,0,0.54903186,65.098344,140.47187)">
-          <rect
-             y="26.709852"
-             x="37.358845"
-             height="12.851191"
-             width="55.427044"
-             id="rect841-9-6-9"
-             style="opacity:1;fill:#decd87;fill-opacity:1;stroke:none;stroke-width:0.465;stroke-miterlimit:4;stroke-dasharray:none;stroke-dashoffset:35.75;stroke-opacity:1" />
-          <text
-             id="text817-1-7"
-             y="35.408176"
-             x="40.774658"
-             style="font-style:normal;font-variant:normal;font-weight:normal;font-stretch:normal;font-size:6.35px;line-height:1.25;font-family:Arial;-inkscape-font-specification:Arial;letter-spacing:0px;word-spacing:0px;fill:#000000;fill-opacity:1;stroke:none;stroke-width:0.264583"
-             xml:space="preserve"><tspan
-               style="font-size:6.35px;stroke-width:0.264583"
-               y="35.408176"
-               x="40.774658"
-               id="tspan815-2-6"
-               sodipodi:role="line">Transfer Function</tspan></text>
-        </g>
-        <g
-           id="g869-3-9-2"
-           transform="matrix(0.54903186,0,0,0.54903186,99.305189,165.19151)">
-          <rect
-             y="26.709852"
-             x="37.358845"
-             height="12.851191"
-             width="60.246132"
-             id="rect841-9-6-9-6"
-             style="opacity:1;fill:#b7c4c8;fill-opacity:1;stroke:none;stroke-width:0.465;stroke-miterlimit:4;stroke-dasharray:none;stroke-dashoffset:35.75;stroke-opacity:1" />
-          <text
-             id="text817-1-7-1"
-             y="35.408176"
-             x="40.774658"
-             style="font-style:normal;font-variant:normal;font-weight:normal;font-stretch:normal;font-size:6.35px;line-height:1.25;font-family:Arial;-inkscape-font-specification:Arial;letter-spacing:0px;word-spacing:0px;fill:#000000;fill-opacity:1;stroke:none;stroke-width:0.264583"
-             xml:space="preserve"><tspan
-               style="font-size:6.35px;stroke-width:0.264583"
-               y="35.408176"
-               x="40.774658"
-               id="tspan815-2-6-2"
-               sodipodi:role="line">Fourier Coefficients</tspan></text>
-        </g>
-        <g
-           id="g869-3-9-4"
-           transform="matrix(0.54903186,0,0,0.54903186,99.399684,152.6805)">
-          <rect
-             y="26.709852"
-             x="37.358845"
-             height="12.851191"
-             width="25.307739"
-             id="rect841-9-6-9-4"
-             style="opacity:1;fill:#e9c6af;fill-opacity:1;stroke:none;stroke-width:0.465;stroke-miterlimit:4;stroke-dasharray:none;stroke-dashoffset:35.75;stroke-opacity:1" />
-          <text
-             id="text817-1-7-7"
-             y="35.408176"
-             x="40.774658"
-             style="font-style:normal;font-variant:normal;font-weight:normal;font-stretch:normal;font-size:6.35px;line-height:1.25;font-family:Arial;-inkscape-font-specification:Arial;letter-spacing:0px;word-spacing:0px;fill:#000000;fill-opacity:1;stroke:none;stroke-width:0.264583"
-             xml:space="preserve"><tspan
-               style="font-size:6.35px;stroke-width:0.264583"
-               y="35.408176"
-               x="40.774658"
-               id="tspan815-2-6-3"
-               sodipodi:role="line">TF 01</tspan></text>
-        </g>
-        <g
-           id="g869-3-9-4-8"
-           transform="matrix(0.54903186,0,0,0.54903186,103.98265,175.68034)">
-          <rect
-             y="26.709852"
-             x="37.358845"
-             height="12.851191"
-             width="56.287598"
-             id="rect841-9-6-9-4-7"
-             style="opacity:1;fill:#c4b7c8;fill-opacity:1;stroke:none;stroke-width:0.465;stroke-miterlimit:4;stroke-dasharray:none;stroke-dashoffset:35.75;stroke-opacity:1" />
-          <text
-             id="text817-1-7-7-8"
-             y="35.408176"
-             x="40.774658"
-             style="font-style:normal;font-variant:normal;font-weight:normal;font-stretch:normal;font-size:6.35px;line-height:1.25;font-family:Arial;-inkscape-font-specification:Arial;letter-spacing:0px;word-spacing:0px;fill:#000000;fill-opacity:1;stroke:none;stroke-width:0.264583"
-             xml:space="preserve"><tspan
-               style="font-size:6.35px;stroke-width:0.264583"
-               y="35.408176"
-               x="40.774658"
-               id="tspan815-2-6-3-3"
-               sodipodi:role="line">Decimation Level</tspan></text>
-        </g>
-        <g
-           id="g869-3-9-4-6"
-           transform="matrix(0.54903186,0,0,0.54903186,113.71553,152.6805)">
-          <rect
-             y="26.709852"
-             x="37.358845"
-             height="12.851191"
-             width="25.307739"
-             id="rect841-9-6-9-4-4"
-             style="opacity:1;fill:#e9c6af;fill-opacity:1;stroke:none;stroke-width:0.465;stroke-miterlimit:4;stroke-dasharray:none;stroke-dashoffset:35.75;stroke-opacity:1" />
-          <text
-             id="text817-1-7-7-3"
-             y="35.408176"
-             x="40.774658"
-             style="font-style:normal;font-variant:normal;font-weight:normal;font-stretch:normal;font-size:6.35px;line-height:1.25;font-family:Arial;-inkscape-font-specification:Arial;letter-spacing:0px;word-spacing:0px;fill:#000000;fill-opacity:1;stroke:none;stroke-width:0.264583"
-             xml:space="preserve"><tspan
-               style="font-size:6.35px;stroke-width:0.264583"
-               y="35.408176"
-               x="40.774658"
-               id="tspan815-2-6-3-2"
-               sodipodi:role="line">TF 02</tspan></text>
-        </g>
-        <path
-           style="fill:#e5d5ff;stroke:#000000;stroke-width:0.5;stroke-dasharray:none"
-           d="m 137.20535,186.9747 v 3.59077"
-           id="path5911" />
-        <g
-           id="g7468"
-           transform="translate(-2.6458334)">
-          <g
-             id="g869-3-9-4-6-8"
-             transform="matrix(0.54903186,0,0,0.54903186,110.50273,185.9802)">
-            <rect
-               y="26.709852"
-               x="37.358845"
-               height="12.851191"
-               width="25.307739"
-               id="rect841-9-6-9-4-4-2"
-               style="opacity:1;fill:#e5d5ff;fill-opacity:1;stroke:none;stroke-width:0.465;stroke-miterlimit:4;stroke-dasharray:none;stroke-dashoffset:35.75;stroke-opacity:1" />
-            <text
-               id="text817-1-7-7-3-5"
-               y="35.408176"
-               x="40.774658"
-               style="font-style:normal;font-variant:normal;font-weight:normal;font-stretch:normal;font-size:6.35px;line-height:1.25;font-family:Arial;-inkscape-font-specification:Arial;letter-spacing:0px;word-spacing:0px;fill:#000000;fill-opacity:1;stroke:none;stroke-width:0.264583"
-               xml:space="preserve"><tspan
-                 style="font-size:6.35px;stroke-width:0.264583"
-                 y="35.408176"
-                 x="40.774658"
-                 id="tspan815-2-6-3-2-6"
-                 sodipodi:role="line">Level 1</tspan></text>
-          </g>
-          <g
-             id="g869-3-9-4-6-8-2"
-             transform="matrix(0.54903186,0,0,0.54903186,110.50273,194.48466)">
-            <rect
-               y="26.709852"
-               x="37.358845"
-               height="12.851191"
-               width="25.307739"
-               id="rect841-9-6-9-4-4-2-9"
-               style="opacity:1;fill:#e5d5ff;fill-opacity:1;stroke:none;stroke-width:0.465;stroke-miterlimit:4;stroke-dasharray:none;stroke-dashoffset:35.75;stroke-opacity:1" />
-            <text
-               id="text817-1-7-7-3-5-2"
-               y="35.408176"
-               x="40.774658"
-               style="font-style:normal;font-variant:normal;font-weight:normal;font-stretch:normal;font-size:6.35px;line-height:1.25;font-family:Arial;-inkscape-font-specification:Arial;letter-spacing:0px;word-spacing:0px;fill:#000000;fill-opacity:1;stroke:none;stroke-width:0.264583"
-               xml:space="preserve"><tspan
-                 style="font-size:6.35px;stroke-width:0.264583"
-                 y="35.408176"
-                 x="40.774658"
-                 id="tspan815-2-6-3-2-6-1"
-                 sodipodi:role="line">Level 2</tspan></text>
-          </g>
-          <g
-             id="g869-3-9-4-6-8-4"
-             transform="matrix(0.54903186,0,0,0.54903186,110.50273,202.98913)">
-            <rect
-               y="26.709852"
-               x="37.358845"
-               height="12.851191"
-               width="25.307739"
-               id="rect841-9-6-9-4-4-2-6"
-               style="opacity:1;fill:#e5d5ff;fill-opacity:1;stroke:none;stroke-width:0.465;stroke-miterlimit:4;stroke-dasharray:none;stroke-dashoffset:35.75;stroke-opacity:1" />
-            <text
-               id="text817-1-7-7-3-5-0"
-               y="35.408176"
-               x="40.774658"
-               style="font-style:normal;font-variant:normal;font-weight:normal;font-stretch:normal;font-size:6.35px;line-height:1.25;font-family:Arial;-inkscape-font-specification:Arial;letter-spacing:0px;word-spacing:0px;fill:#000000;fill-opacity:1;stroke:none;stroke-width:0.264583"
-               xml:space="preserve"><tspan
-                 style="font-size:6.35px;stroke-width:0.264583"
-                 y="35.408176"
-                 x="40.774658"
-                 id="tspan815-2-6-3-2-6-9"
-                 sodipodi:role="line">Level 3</tspan></text>
-          </g>
-          <path
-             style="fill:none;stroke:#000000;stroke-width:0.5;stroke-dasharray:none"
-             d="m 127.94494,197.36904 v 24.37947 h 2.83482"
-             id="path6747" />
-          <path
-             style="fill:none;stroke:#000000;stroke-width:0.499999;stroke-dasharray:none"
-             d="m 127.85044,212.96056 h 3.02381"
-             id="path7335" />
-          <path
-             style="fill:none;stroke:#000000;stroke-width:0.499999;stroke-dasharray:none"
-             d="m 127.85044,204.26711 h 3.02381"
-             id="path7335-3" />
-        </g>
-        <g
-           id="g7468-2"
-           transform="translate(17.511801)">
-          <g
-             id="g869-3-9-4-6-8-40"
-             transform="matrix(0.54903186,0,0,0.54903186,110.50273,185.9802)">
-            <rect
-               y="26.709852"
-               x="37.358845"
-               height="12.851191"
-               width="30.419155"
-               id="rect841-9-6-9-4-4-2-65"
-               style="opacity:1;fill:#ddafe9;fill-opacity:1;stroke:none;stroke-width:0.465;stroke-miterlimit:4;stroke-dasharray:none;stroke-dashoffset:35.75;stroke-opacity:1" />
-            <text
-               id="text817-1-7-7-3-5-4"
-               y="35.408176"
-               x="38.847023"
-               style="font-style:normal;font-variant:normal;font-weight:normal;font-stretch:normal;font-size:6.35px;line-height:1.25;font-family:Arial;-inkscape-font-specification:Arial;letter-spacing:0px;word-spacing:0px;fill:#000000;fill-opacity:1;stroke:none;stroke-width:0.264583"
-               xml:space="preserve"><tspan
-                 style="font-size:6.35px;stroke-width:0.264583"
-                 y="35.408176"
-                 x="38.847023"
-                 id="tspan815-2-6-3-2-6-4"
-                 sodipodi:role="line">Feature 1</tspan></text>
-          </g>
-          <g
-             id="g869-3-9-4-6-8-2-5"
-             transform="matrix(0.54903186,0,0,0.54903186,110.50273,194.48466)">
-            <rect
-               y="26.709852"
-               x="37.358845"
-               height="12.851191"
-               width="30.662556"
-               id="rect841-9-6-9-4-4-2-9-9"
-               style="opacity:1;fill:#ddafe9;fill-opacity:1;stroke:none;stroke-width:0.465;stroke-miterlimit:4;stroke-dasharray:none;stroke-dashoffset:35.75;stroke-opacity:1" />
-            <text
-               id="text817-1-7-7-3-5-2-8"
-               y="35.408176"
-               x="38.847023"
-               style="font-style:normal;font-variant:normal;font-weight:normal;font-stretch:normal;font-size:6.35px;line-height:1.25;font-family:Arial;-inkscape-font-specification:Arial;letter-spacing:0px;word-spacing:0px;fill:#000000;fill-opacity:1;stroke:none;stroke-width:0.264583"
-               xml:space="preserve"><tspan
-                 style="font-size:6.35px;stroke-width:0.264583"
-                 y="35.408176"
-                 x="38.847023"
-                 id="tspan815-2-6-3-2-6-1-1"
-                 sodipodi:role="line">Feature 2</tspan></text>
-          </g>
-          <g
-             id="g869-3-9-4-6-8-4-5"
-             transform="matrix(0.54903186,0,0,0.54903186,110.50273,202.98913)">
-            <rect
-               y="26.709852"
-               x="37.358845"
-               height="12.851191"
-               width="30.175755"
-               id="rect841-9-6-9-4-4-2-6-6"
-               style="opacity:1;fill:#ddafe9;fill-opacity:1;stroke:none;stroke-width:0.465;stroke-miterlimit:4;stroke-dasharray:none;stroke-dashoffset:35.75;stroke-opacity:1" />
-            <text
-               id="text817-1-7-7-3-5-0-7"
-               y="35.408176"
-               x="38.847023"
-               style="font-style:normal;font-variant:normal;font-weight:normal;font-stretch:normal;font-size:6.35px;line-height:1.25;font-family:Arial;-inkscape-font-specification:Arial;letter-spacing:0px;word-spacing:0px;fill:#000000;fill-opacity:1;stroke:none;stroke-width:0.264583"
-               xml:space="preserve"><tspan
-                 style="font-size:6.35px;stroke-width:0.264583"
-                 y="35.408176"
-                 x="38.847023"
-                 id="tspan815-2-6-3-2-6-9-1"
-                 sodipodi:role="line">Feature 3</tspan></text>
-          </g>
-          <path
-             style="fill:none;stroke:#000000;stroke-width:0.5;stroke-dasharray:none"
-             d="m 127.94494,197.36904 v 24.37947 h 2.83482"
-             id="path6747-5" />
-          <path
-             style="fill:none;stroke:#000000;stroke-width:0.499999;stroke-dasharray:none"
-             d="m 127.85044,212.96056 h 3.02381"
-             id="path7335-2" />
-          <path
-             style="fill:none;stroke:#000000;stroke-width:0.499999;stroke-dasharray:none"
-             d="m 127.85044,204.26711 h 3.02381"
-             id="path7335-3-4" />
-        </g>
-      </g>
-      <g
-         id="g8788-0"
-         transform="translate(0.41597067,125.76156)">
-        <path
-           style="fill:none;stroke:#000000;stroke-width:0.438739;stroke-linecap:butt;stroke-linejoin:miter;stroke-miterlimit:4;stroke-dasharray:none;stroke-opacity:1;marker-end:url(#marker2903-2)"
-           d="M 94.353236,124.39753 H 46.783067 v 18.0142"
-           id="path2485-2"
-           inkscape:connector-curvature="0"
-           sodipodi:nodetypes="ccc" />
-        <g
-           transform="matrix(0.65975825,0,0,0.65975825,14.613963,47.645262)"
-           id="g4592-6">
-          <g
-             id="g4554-4">
-            <path
-               style="fill:none;stroke:#000000;stroke-width:0.553233;stroke-linecap:butt;stroke-linejoin:miter;stroke-miterlimit:4;stroke-dasharray:none;stroke-opacity:1;marker-end:url(#marker1553-3)"
-               d="m 132.29619,111.17264 v 15.30651 h -19.24202 v 6.58836"
-               id="path4158-6"
-               sodipodi:nodetypes="cccc" />
-            <path
-               sodipodi:nodetypes="cccc"
-               id="path4158-0-8"
-               d="m 132.29619,111.17264 v 15.30651 h 19.24202 v 6.58836"
-               style="fill:none;stroke:#000000;stroke-width:0.553234;stroke-linecap:butt;stroke-linejoin:miter;stroke-miterlimit:4;stroke-dasharray:none;stroke-opacity:1;marker-end:url(#marker1553-5-6)" />
-            <g
-               id="g3823-6"
-               transform="translate(-19.202026,0.14322526)">
-              <g
-                 transform="translate(0.80206146)"
-                 id="g1937-6">
-                <rect
-                   style="opacity:1;fill:#b3b3b3;fill-opacity:1;stroke:none;stroke-width:0.665;stroke-linecap:round;stroke-linejoin:round;stroke-miterlimit:4;stroke-dasharray:none;stroke-dashoffset:0;stroke-opacity:1"
-                   id="rect3810-9"
-                   width="26.458332"
-                   height="9.0714283"
-                   x="118.9035"
-                   y="132.96579" />
-                <text
-                   xml:space="preserve"
-                   style="font-style:normal;font-variant:normal;font-weight:normal;font-stretch:normal;font-size:5.34708px;line-height:1.25;font-family:Arial;-inkscape-font-specification:Arial;letter-spacing:0px;word-spacing:0px;fill:#000000;fill-opacity:1;stroke:none;stroke-width:0.264583"
-                   x="124.73214"
-                   y="139.38394"
-                   id="text3808-7"><tspan
-                     sodipodi:role="line"
-                     id="tspan3806-1"
-                     x="124.73214"
-                     y="139.38394"
-                     style="font-size:5.34708px;stroke:none;stroke-width:0.264583">Filters</tspan></text>
-              </g>
-            </g>
-            <g
-               id="g3880-2"
-               transform="translate(19.073828,-15.403726)">
-              <rect
-                 style="fill:#e6e6e6;fill-opacity:1;stroke:none;stroke-width:0.665;stroke-linecap:round;stroke-linejoin:round;stroke-miterlimit:4;stroke-dasharray:none;stroke-dashoffset:0;stroke-opacity:1"
-                 id="rect3810-69-9-2-3-0"
-                 width="26.458332"
-                 height="9.0714283"
-                 x="118.77421"
-                 y="148.51274" />
-              <text
-                 xml:space="preserve"
-                 style="font-style:normal;font-variant:normal;font-weight:normal;font-stretch:normal;font-size:8.46667px;line-height:1.25;font-family:Arial;-inkscape-font-specification:Arial;letter-spacing:0px;word-spacing:0px;fill:#000000;fill-opacity:1;stroke:none;stroke-width:0.264583"
-                 x="122.5285"
-                 y="154.43092"
-                 id="text3808-5-4-1-2-4"><tspan
-                   sodipodi:role="line"
-                   id="tspan3806-3-1-1-5-4"
-                   x="122.5285"
-                   y="154.43092"
-                   style="font-size:5.34708px;stroke:none;stroke-width:0.264583">Reports</tspan></text>
-            </g>
-          </g>
-        </g>
-        <g
-           id="g929-4"
-           transform="matrix(0.54903186,0,0,0.54903186,90.117232,119.26608)">
-          <rect
-             y="3.0357351"
-             x="3.0778799"
-             height="12.851191"
-             width="35.063843"
-             id="rect841-7"
-             style="opacity:1;fill:#de8787;fill-opacity:1;stroke:none;stroke-width:0.465;stroke-miterlimit:4;stroke-dasharray:none;stroke-dashoffset:35.75;stroke-opacity:1" />
-          <text
-             id="text821-1"
-             y="11.104642"
-             x="7.2618647"
-             style="font-style:normal;font-variant:normal;font-weight:normal;font-stretch:normal;font-size:6.35px;line-height:1.25;font-family:Arial;-inkscape-font-specification:Arial;letter-spacing:0px;word-spacing:0px;fill:#000000;fill-opacity:1;stroke:none;stroke-width:0.264583"
-             xml:space="preserve"><tspan
-               style="font-size:6.35px;stroke-width:0.264583"
-               y="11.104642"
-               x="7.2618647"
-               id="tspan819-9"
-               sodipodi:role="line">Survey 02</tspan></text>
-        </g>
-        <g
-           transform="matrix(0.65975825,0,0,0.65975825,14.613963,58.228593)"
-           id="g2492-4">
-          <path
-             style="fill:none;stroke:#000000;stroke-width:0.553233;stroke-linecap:butt;stroke-linejoin:miter;stroke-miterlimit:4;stroke-dasharray:none;stroke-opacity:1"
-             d="M 48.758926,129.22231 V 143.2365"
-             id="path2379-5"
-             sodipodi:nodetypes="cc" />
-          <g
-             transform="matrix(0.83217127,0,0,0.83217127,2.961804,106.68855)"
-             id="g869-3">
-            <rect
-               style="opacity:1;fill:#ff9955;fill-opacity:1;stroke:none;stroke-width:0.465;stroke-miterlimit:4;stroke-dasharray:none;stroke-dashoffset:35.75;stroke-opacity:1"
-               id="rect841-9-8"
-               width="34.773808"
-               height="12.851191"
-               x="37.358845"
-               y="26.709852" />
-            <text
-               xml:space="preserve"
-               style="font-style:normal;font-variant:normal;font-weight:normal;font-stretch:normal;font-size:6.35px;line-height:1.25;font-family:Arial;-inkscape-font-specification:Arial;letter-spacing:0px;word-spacing:0px;fill:#000000;fill-opacity:1;stroke:none;stroke-width:0.264583"
-               x="40.774658"
-               y="35.408176"
-               id="text817-7"><tspan
-                 sodipodi:role="line"
-                 id="tspan815-5"
-                 x="40.774658"
-                 y="35.408176"
-                 style="font-size:6.35px;stroke-width:0.264583">Station 01</tspan></text>
-          </g>
-          <path
-             sodipodi:nodetypes="cc"
-             inkscape:connector-curvature="0"
-             id="path1229-7-9"
-             d="m 19.833493,143.22634 0.125822,9.19303"
-             style="fill:none;stroke:#000000;stroke-width:0.553394;stroke-linecap:butt;stroke-linejoin:miter;stroke-miterlimit:4;stroke-dasharray:none;stroke-opacity:1;marker-end:url(#Arrow1Mend-3-7)" />
-          <path
-             sodipodi:nodetypes="ccc"
-             inkscape:connector-curvature="0"
-             id="path1229-0-1"
-             d="m 19.833493,143.22634 66.057844,0.12314 0.34827,9.12168"
-             style="fill:none;stroke:#000000;stroke-width:0.553394;stroke-linecap:butt;stroke-linejoin:miter;stroke-miterlimit:4;stroke-dasharray:none;stroke-opacity:1;marker-end:url(#Arrow1Mend-1-29)" />
-          <g
-             id="g1255-1"
-             transform="translate(-26.726953,117.86662)">
-            <g
-               id="g880-5-8"
-               transform="matrix(0.83217127,0,0,0.83217127,58.44848,-26.205685)">
-              <rect
-                 y="73.767891"
-                 x="50.965988"
-                 height="12.851191"
-                 width="26.458334"
-                 id="rect841-6-3-6"
-                 style="opacity:1;fill:#ffd42a;fill-opacity:1;stroke:none;stroke-width:0.465;stroke-miterlimit:4;stroke-dasharray:none;stroke-dashoffset:35.75;stroke-opacity:1" />
-              <text
-                 id="text825-1-3"
-                 y="81.844543"
-                 x="53.398918"
-                 style="font-style:normal;font-variant:normal;font-weight:normal;font-stretch:normal;font-size:6.35px;line-height:1.25;font-family:Arial;-inkscape-font-specification:Arial;letter-spacing:0px;word-spacing:0px;fill:#000000;fill-opacity:1;stroke:none;stroke-width:0.264583"
-                 xml:space="preserve"><tspan
-                   style="font-size:6.35px;stroke-width:0.264583"
-                   y="81.844543"
-                   x="53.398918"
-                   id="tspan823-1-1"
-                   sodipodi:role="line">Run 02</tspan></text>
-            </g>
-            <g
-               id="g903-2-9"
-               transform="matrix(0.83217127,0,0,0.83217127,83.12536,8.8398637)">
-              <rect
-                 y="73.767891"
-                 x="32.823132"
-                 height="12.851189"
-                 width="62.744049"
-                 id="rect841-97-4-1"
-                 style="opacity:1;fill:#afdde9;fill-opacity:1;stroke:none;stroke-width:0.465;stroke-miterlimit:4;stroke-dasharray:none;stroke-dashoffset:35.75;stroke-opacity:1" />
-              <text
-                 id="text833-2-6"
-                 y="82.466209"
-                 x="36.976662"
-                 style="font-style:normal;font-variant:normal;font-weight:normal;font-stretch:normal;font-size:6.35px;line-height:1.25;font-family:Arial;-inkscape-font-specification:Arial;letter-spacing:0px;word-spacing:0px;fill:#000000;fill-opacity:1;stroke:none;stroke-width:0.264583"
-                 xml:space="preserve"><tspan
-                   style="font-size:6.35px;stroke-width:0.264583"
-                   y="82.466209"
-                   x="36.976662"
-                   id="tspan831-0-78"
-                   sodipodi:role="line">Electric Channel 01</tspan><tspan
-                   id="tspan835-5-5"
-                   y="90.403709"
-                   x="36.976662"
-                   sodipodi:role="line" /></text>
-            </g>
-            <g
-               id="g918-7-9"
-               transform="matrix(0.83217127,0,0,0.83217127,76.362734,14.643654)">
-              <g
-                 id="g924-2-3">
-                <g
-                   id="g912-2-4">
-                  <rect
-                     y="106.92859"
-                     x="40.949619"
-                     height="12.851196"
-                     width="67.657738"
-                     id="rect841-40-6-8"
-                     style="opacity:1;fill:#c6afe9;fill-opacity:1;stroke:none;stroke-width:0.465;stroke-miterlimit:4;stroke-dasharray:none;stroke-dashoffset:35.75;stroke-opacity:1" />
-                </g>
-                <text
-                   xml:space="preserve"
-                   style="font-style:normal;font-variant:normal;font-weight:normal;font-stretch:normal;font-size:6.35px;line-height:1.25;font-family:Arial;-inkscape-font-specification:Arial;letter-spacing:0px;word-spacing:0px;fill:#000000;fill-opacity:1;stroke:none;stroke-width:0.264583"
-                   x="45.101231"
-                   y="114.9975"
-                   id="text839-0-0"><tspan
-                     sodipodi:role="line"
-                     id="tspan837-6-5"
-                     x="45.101231"
-                     y="114.9975"
-                     style="font-size:6.35px;stroke-width:0.264583">Magnetic Channel 01</tspan></text>
-              </g>
-            </g>
-            <g
-               id="g966-6-3"
-               transform="matrix(0.83217127,0,0,0.83217127,74.896708,-2.328364)">
-              <rect
-                 y="107.25595"
-                 x="42.711308"
-                 height="12.851189"
-                 width="62.744049"
-                 id="rect841-97-5-9-8"
-                 style="opacity:1;fill:#aaccff;fill-opacity:1;stroke:none;stroke-width:0.465;stroke-miterlimit:4;stroke-dasharray:none;stroke-dashoffset:35.75;stroke-opacity:1" />
-              <text
-                 id="text833-1-5-0"
-                 y="115.95427"
-                 x="46.864838"
-                 style="font-style:normal;font-variant:normal;font-weight:normal;font-stretch:normal;font-size:6.35px;line-height:1.25;font-family:Arial;-inkscape-font-specification:Arial;letter-spacing:0px;word-spacing:0px;fill:#000000;fill-opacity:1;stroke:none;stroke-width:0.264583"
-                 xml:space="preserve"><tspan
-                   style="font-size:6.35px;stroke-width:0.264583"
-                   y="115.95427"
-                   x="46.864838"
-                   id="tspan831-2-8-9"
-                   sodipodi:role="line">Electric Channel 02</tspan><tspan
-                   id="tspan835-8-7-1"
-                   y="123.89177"
-                   x="46.864838"
-                   sodipodi:role="line" /></text>
-            </g>
-            <g
-               id="g1023-2-5"
-               transform="matrix(0.83217127,0,0,0.83217127,74.110355,-7.9322689)">
-              <g
-                 style="fill:#cd87de"
-                 transform="translate(2.7066306,47.196408)"
-                 id="g912-4-42-7">
-                <rect
-                   style="opacity:1;fill:#cd87de;fill-opacity:1;stroke:none;stroke-width:0.465;stroke-miterlimit:4;stroke-dasharray:none;stroke-dashoffset:35.75;stroke-opacity:1"
-                   id="rect841-40-3-9-5"
-                   width="67.657738"
-                   height="12.851196"
-                   x="40.949619"
-                   y="106.92859" />
-              </g>
-              <text
-                 id="text839-8-1-1"
-                 y="162.19391"
-                 x="47.807861"
-                 style="font-style:normal;font-variant:normal;font-weight:normal;font-stretch:normal;font-size:6.35px;line-height:1.25;font-family:Arial;-inkscape-font-specification:Arial;letter-spacing:0px;word-spacing:0px;fill:#000000;fill-opacity:1;stroke:none;stroke-width:0.264583"
-                 xml:space="preserve"><tspan
-                   style="font-size:6.35px;stroke-width:0.264583"
-                   y="162.19391"
-                   x="47.807861"
-                   id="tspan837-1-1-0"
-                   sodipodi:role="line">Magnetic Channel 02</tspan></text>
-            </g>
-            <g
-               id="g1041-6-0"
-               transform="matrix(0.83217127,0,0,0.83217127,65.617755,-16.081412)">
-              <g
-                 style="fill:#de87cd"
-                 transform="translate(12.911988,77.056527)"
-                 id="g912-4-4-4-9">
-                <rect
-                   style="opacity:1;fill:#de87cd;fill-opacity:1;stroke:none;stroke-width:0.465;stroke-miterlimit:4;stroke-dasharray:none;stroke-dashoffset:35.75;stroke-opacity:1"
-                   id="rect841-40-3-3-8-55"
-                   width="67.657738"
-                   height="12.851196"
-                   x="40.949619"
-                   y="106.92859" />
-              </g>
-              <text
-                 id="text839-8-0-0-7"
-                 y="192.05403"
-                 x="58.013222"
-                 style="font-style:normal;font-variant:normal;font-weight:normal;font-stretch:normal;font-size:6.35px;line-height:1.25;font-family:Arial;-inkscape-font-specification:Arial;letter-spacing:0px;word-spacing:0px;fill:#000000;fill-opacity:1;stroke:none;stroke-width:0.264583"
-                 xml:space="preserve"><tspan
-                   style="font-size:6.35px;stroke-width:0.264583"
-                   y="192.05403"
-                   x="58.013222"
-                   id="tspan837-1-5-6-0"
-                   sodipodi:role="line">Magnetic Channel 03</tspan></text>
-            </g>
-            <g
-               transform="matrix(0.83217127,0,0,0.83217127,64.602273,0.54748156)"
-               id="g4391-4-8">
-              <path
-                 sodipodi:nodetypes="cc"
-                 inkscape:connector-curvature="0"
-                 id="path4341-7-8"
-                 d="M 51.850287,54.319267 V 170.58151"
-                 style="fill:none;stroke:#000000;stroke-width:0.665;stroke-linecap:butt;stroke-linejoin:miter;stroke-miterlimit:4;stroke-dasharray:none;stroke-opacity:1" />
-              <path
-                 sodipodi:nodetypes="cc"
-                 inkscape:connector-curvature="0"
-                 id="path4343-4-7"
-                 d="m 51.817829,170.58151 h 3.123389"
-                 style="fill:none;stroke:#000000;stroke-width:0.665;stroke-linecap:butt;stroke-linejoin:miter;stroke-miterlimit:4;stroke-dasharray:none;stroke-opacity:1" />
-              <path
-                 sodipodi:nodetypes="cc"
-                 inkscape:connector-curvature="0"
-                 id="path4343-3-8-6"
-                 d="m 51.817829,150.39467 h 3.123389"
-                 style="fill:none;stroke:#000000;stroke-width:0.665;stroke-linecap:butt;stroke-linejoin:miter;stroke-miterlimit:4;stroke-dasharray:none;stroke-opacity:1" />
-              <path
-                 sodipodi:nodetypes="cc"
-                 inkscape:connector-curvature="0"
-                 id="path4343-9-2-5"
-                 d="m 51.817829,130.20783 h 3.123389"
-                 style="fill:none;stroke:#000000;stroke-width:0.665;stroke-linecap:butt;stroke-linejoin:miter;stroke-miterlimit:4;stroke-dasharray:none;stroke-opacity:1" />
-              <path
-                 sodipodi:nodetypes="cc"
-                 inkscape:connector-curvature="0"
-                 id="path4343-32-6-6"
-                 d="m 51.817829,110.02101 h 3.123389"
-                 style="fill:none;stroke:#000000;stroke-width:0.665;stroke-linecap:butt;stroke-linejoin:miter;stroke-miterlimit:4;stroke-dasharray:none;stroke-opacity:1" />
-              <path
-                 sodipodi:nodetypes="cc"
-                 inkscape:connector-curvature="0"
-                 id="path4343-1-3-0"
-                 d="m 51.817829,89.834157 h 3.123389"
-                 style="fill:none;stroke:#000000;stroke-width:0.665;stroke-linecap:butt;stroke-linejoin:miter;stroke-miterlimit:4;stroke-dasharray:none;stroke-opacity:1" />
-              <path
-                 sodipodi:nodetypes="cc"
-                 inkscape:connector-curvature="0"
-                 id="path4343-6-3-2"
-                 d="m 51.817829,69.647337 h 3.123389"
-                 style="fill:none;stroke:#000000;stroke-width:0.665;stroke-linecap:butt;stroke-linejoin:miter;stroke-miterlimit:4;stroke-dasharray:none;stroke-opacity:1" />
-            </g>
-            <g
-               id="g1204-0"
-               transform="translate(-0.39566029)">
-              <rect
-                 y="53.527805"
-                 x="110.83549"
-                 height="10.69439"
-                 width="36.486752"
-                 id="rect841-4-6-7-3"
-                 style="opacity:1;fill:#afe9c6;fill-opacity:1;stroke:none;stroke-width:0.38696;stroke-miterlimit:4;stroke-dasharray:none;stroke-dashoffset:35.75;stroke-opacity:1" />
-              <text
-                 id="text829-8-1-3"
-                 y="60.218002"
-                 x="115.89911"
-                 style="font-style:normal;font-variant:normal;font-weight:normal;font-stretch:normal;font-size:5.28429px;line-height:1.25;font-family:Arial;-inkscape-font-specification:Arial;letter-spacing:0px;word-spacing:0px;fill:#000000;fill-opacity:1;stroke:none;stroke-width:0.220179"
-                 xml:space="preserve"><tspan
-                   style="font-size:5.28429px;stroke-width:0.220179"
-                   y="60.218002"
-                   x="115.89911"
-                   id="tspan827-8-2-2"
-                   sodipodi:role="line">Auxiliary 01</tspan></text>
-            </g>
-          </g>
-          <g
-             id="g1255-2-1"
-             transform="translate(-96.650764,117.86662)">
-            <g
-               id="g880-5-0-6"
-               transform="matrix(0.83217127,0,0,0.83217127,58.44848,-26.205685)">
-              <rect
-                 y="73.767891"
-                 x="50.965988"
-                 height="12.851191"
-                 width="26.458334"
-                 id="rect841-6-3-1-7"
-                 style="opacity:1;fill:#ffd42a;fill-opacity:1;stroke:none;stroke-width:0.465;stroke-miterlimit:4;stroke-dasharray:none;stroke-dashoffset:35.75;stroke-opacity:1" />
-              <text
-                 id="text825-1-4-5"
-                 y="81.844543"
-                 x="53.398918"
-                 style="font-style:normal;font-variant:normal;font-weight:normal;font-stretch:normal;font-size:6.35px;line-height:1.25;font-family:Arial;-inkscape-font-specification:Arial;letter-spacing:0px;word-spacing:0px;fill:#000000;fill-opacity:1;stroke:none;stroke-width:0.264583"
-                 xml:space="preserve"><tspan
-                   style="font-size:6.35px;stroke-width:0.264583"
-                   y="81.844543"
-                   x="53.398918"
-                   id="tspan823-1-3-1"
-                   sodipodi:role="line">Run 01</tspan></text>
-            </g>
-            <g
-               id="g903-2-3-8"
-               transform="matrix(0.83217127,0,0,0.83217127,83.12536,8.8398637)">
-              <rect
-                 y="73.767891"
-                 x="32.823132"
-                 height="12.851189"
-                 width="62.744049"
-                 id="rect841-97-4-4-8"
-                 style="opacity:1;fill:#afdde9;fill-opacity:1;stroke:none;stroke-width:0.465;stroke-miterlimit:4;stroke-dasharray:none;stroke-dashoffset:35.75;stroke-opacity:1" />
-              <text
-                 id="text833-2-5-1"
-                 y="82.466209"
-                 x="36.976662"
-                 style="font-style:normal;font-variant:normal;font-weight:normal;font-stretch:normal;font-size:6.35px;line-height:1.25;font-family:Arial;-inkscape-font-specification:Arial;letter-spacing:0px;word-spacing:0px;fill:#000000;fill-opacity:1;stroke:none;stroke-width:0.264583"
-                 xml:space="preserve"><tspan
-                   style="font-size:6.35px;stroke-width:0.264583"
-                   y="82.466209"
-                   x="36.976662"
-                   id="tspan831-0-7-1"
-                   sodipodi:role="line">Electric Channel 01</tspan><tspan
-                   id="tspan835-5-6-6"
-                   y="90.403709"
-                   x="36.976662"
-                   sodipodi:role="line" /></text>
-            </g>
-            <g
-               id="g918-7-0-2"
-               transform="matrix(0.83217127,0,0,0.83217127,76.362734,14.643654)">
-              <g
-                 id="g924-2-4-2">
-                <g
-                   id="g912-2-8-4">
-                  <rect
-                     y="106.92859"
-                     x="40.949619"
-                     height="12.851196"
-                     width="67.657738"
-                     id="rect841-40-6-7-6"
-                     style="opacity:1;fill:#c6afe9;fill-opacity:1;stroke:none;stroke-width:0.465;stroke-miterlimit:4;stroke-dasharray:none;stroke-dashoffset:35.75;stroke-opacity:1" />
-                </g>
-                <text
-                   xml:space="preserve"
-                   style="font-style:normal;font-variant:normal;font-weight:normal;font-stretch:normal;font-size:6.35px;line-height:1.25;font-family:Arial;-inkscape-font-specification:Arial;letter-spacing:0px;word-spacing:0px;fill:#000000;fill-opacity:1;stroke:none;stroke-width:0.264583"
-                   x="45.101231"
-                   y="114.9975"
-                   id="text839-0-5-3"><tspan
-                     sodipodi:role="line"
-                     id="tspan837-6-2-7"
-                     x="45.101231"
-                     y="114.9975"
-                     style="font-size:6.35px;stroke-width:0.264583">Magnetic Channel 01</tspan></text>
-              </g>
-            </g>
-            <g
-               id="g966-6-7-6"
-               transform="matrix(0.83217127,0,0,0.83217127,74.896708,-2.328364)">
-              <rect
-                 y="107.25595"
-                 x="42.711308"
-                 height="12.851189"
-                 width="62.744049"
-                 id="rect841-97-5-9-6-8"
-                 style="opacity:1;fill:#aaccff;fill-opacity:1;stroke:none;stroke-width:0.465;stroke-miterlimit:4;stroke-dasharray:none;stroke-dashoffset:35.75;stroke-opacity:1" />
-              <text
-                 id="text833-1-5-2-0"
-                 y="115.95427"
-                 x="46.864838"
-                 style="font-style:normal;font-variant:normal;font-weight:normal;font-stretch:normal;font-size:6.35px;line-height:1.25;font-family:Arial;-inkscape-font-specification:Arial;letter-spacing:0px;word-spacing:0px;fill:#000000;fill-opacity:1;stroke:none;stroke-width:0.264583"
-                 xml:space="preserve"><tspan
-                   style="font-size:6.35px;stroke-width:0.264583"
-                   y="115.95427"
-                   x="46.864838"
-                   id="tspan831-2-8-6-9"
-                   sodipodi:role="line">Electric Channel 02</tspan><tspan
-                   id="tspan835-8-7-6-4"
-                   y="123.89177"
-                   x="46.864838"
-                   sodipodi:role="line" /></text>
-            </g>
-            <g
-               id="g1023-2-8-8"
-               transform="matrix(0.83217127,0,0,0.83217127,74.110355,-7.9322689)">
-              <g
-                 style="fill:#cd87de"
-                 transform="translate(2.7066306,47.196408)"
-                 id="g912-4-42-8-5">
-                <rect
-                   style="opacity:1;fill:#cd87de;fill-opacity:1;stroke:none;stroke-width:0.465;stroke-miterlimit:4;stroke-dasharray:none;stroke-dashoffset:35.75;stroke-opacity:1"
-                   id="rect841-40-3-9-6-6"
-                   width="67.657738"
-                   height="12.851196"
-                   x="40.949619"
-                   y="106.92859" />
-              </g>
-              <text
-                 id="text839-8-1-3-8"
-                 y="162.19391"
-                 x="47.807861"
-                 style="font-style:normal;font-variant:normal;font-weight:normal;font-stretch:normal;font-size:6.35px;line-height:1.25;font-family:Arial;-inkscape-font-specification:Arial;letter-spacing:0px;word-spacing:0px;fill:#000000;fill-opacity:1;stroke:none;stroke-width:0.264583"
-                 xml:space="preserve"><tspan
-                   style="font-size:6.35px;stroke-width:0.264583"
-                   y="162.19391"
-                   x="47.807861"
-                   id="tspan837-1-1-2-8"
-                   sodipodi:role="line">Magnetic Channel 02</tspan></text>
-            </g>
-            <g
-               id="g1041-6-07-0"
-               transform="matrix(0.83217127,0,0,0.83217127,65.617755,-16.081412)">
-              <g
-                 style="fill:#de87cd"
-                 transform="translate(12.911988,77.056527)"
-                 id="g912-4-4-4-2-3">
-                <rect
-                   style="opacity:1;fill:#de87cd;fill-opacity:1;stroke:none;stroke-width:0.465;stroke-miterlimit:4;stroke-dasharray:none;stroke-dashoffset:35.75;stroke-opacity:1"
-                   id="rect841-40-3-3-8-5-7"
-                   width="67.657738"
-                   height="12.851196"
-                   x="40.949619"
-                   y="106.92859" />
-              </g>
-              <text
-                 id="text839-8-0-0-1-2"
-                 y="192.05403"
-                 x="58.013222"
-                 style="font-style:normal;font-variant:normal;font-weight:normal;font-stretch:normal;font-size:6.35px;line-height:1.25;font-family:Arial;-inkscape-font-specification:Arial;letter-spacing:0px;word-spacing:0px;fill:#000000;fill-opacity:1;stroke:none;stroke-width:0.264583"
-                 xml:space="preserve"><tspan
-                   style="font-size:6.35px;stroke-width:0.264583"
-                   y="192.05403"
-                   x="58.013222"
-                   id="tspan837-1-5-6-6-8"
-                   sodipodi:role="line">Magnetic Channel 03</tspan></text>
-            </g>
-            <g
-               transform="matrix(0.83217127,0,0,0.83217127,64.602273,0.54748156)"
-               id="g4391-4-2-9">
-              <path
-                 sodipodi:nodetypes="cc"
-                 inkscape:connector-curvature="0"
-                 id="path4341-7-0-6"
-                 d="M 51.850287,54.319267 V 170.58151"
-                 style="fill:none;stroke:#000000;stroke-width:0.665;stroke-linecap:butt;stroke-linejoin:miter;stroke-miterlimit:4;stroke-dasharray:none;stroke-opacity:1" />
-              <path
-                 sodipodi:nodetypes="cc"
-                 inkscape:connector-curvature="0"
-                 id="path4343-4-2-8"
-                 d="m 51.817829,170.58151 h 3.123389"
-                 style="fill:none;stroke:#000000;stroke-width:0.665;stroke-linecap:butt;stroke-linejoin:miter;stroke-miterlimit:4;stroke-dasharray:none;stroke-opacity:1" />
-              <path
-                 sodipodi:nodetypes="cc"
-                 inkscape:connector-curvature="0"
-                 id="path4343-3-8-0-8"
-                 d="m 51.817829,150.39467 h 3.123389"
-                 style="fill:none;stroke:#000000;stroke-width:0.665;stroke-linecap:butt;stroke-linejoin:miter;stroke-miterlimit:4;stroke-dasharray:none;stroke-opacity:1" />
-              <path
-                 sodipodi:nodetypes="cc"
-                 inkscape:connector-curvature="0"
-                 id="path4343-9-2-42-4"
-                 d="m 51.817829,130.20783 h 3.123389"
-                 style="fill:none;stroke:#000000;stroke-width:0.665;stroke-linecap:butt;stroke-linejoin:miter;stroke-miterlimit:4;stroke-dasharray:none;stroke-opacity:1" />
-              <path
-                 sodipodi:nodetypes="cc"
-                 inkscape:connector-curvature="0"
-                 id="path4343-32-6-1-1"
-                 d="m 51.817829,110.02101 h 3.123389"
-                 style="fill:none;stroke:#000000;stroke-width:0.665;stroke-linecap:butt;stroke-linejoin:miter;stroke-miterlimit:4;stroke-dasharray:none;stroke-opacity:1" />
-              <path
-                 sodipodi:nodetypes="cc"
-                 inkscape:connector-curvature="0"
-                 id="path4343-1-3-3-7"
-                 d="m 51.817829,89.834157 h 3.123389"
-                 style="fill:none;stroke:#000000;stroke-width:0.665;stroke-linecap:butt;stroke-linejoin:miter;stroke-miterlimit:4;stroke-dasharray:none;stroke-opacity:1" />
-              <path
-                 sodipodi:nodetypes="cc"
-                 inkscape:connector-curvature="0"
-                 id="path4343-6-3-46-1"
-                 d="m 51.817829,69.647337 h 3.123389"
-                 style="fill:none;stroke:#000000;stroke-width:0.665;stroke-linecap:butt;stroke-linejoin:miter;stroke-miterlimit:4;stroke-dasharray:none;stroke-opacity:1" />
-            </g>
-            <g
-               id="g1204-6-7"
-               transform="translate(-0.39566029)">
-              <rect
-                 y="53.527805"
-                 x="110.83549"
-                 height="10.69439"
-                 width="36.486752"
-                 id="rect841-4-6-7-2-3"
-                 style="opacity:1;fill:#afe9c6;fill-opacity:1;stroke:none;stroke-width:0.38696;stroke-miterlimit:4;stroke-dasharray:none;stroke-dashoffset:35.75;stroke-opacity:1" />
-              <text
-                 id="text829-8-1-1-4"
-                 y="60.218002"
-                 x="115.89911"
-                 style="font-style:normal;font-variant:normal;font-weight:normal;font-stretch:normal;font-size:5.28429px;line-height:1.25;font-family:Arial;-inkscape-font-specification:Arial;letter-spacing:0px;word-spacing:0px;fill:#000000;fill-opacity:1;stroke:none;stroke-width:0.220179"
-                 xml:space="preserve"><tspan
-                   style="font-size:5.28429px;stroke-width:0.220179"
-                   y="60.218002"
-                   x="115.89911"
-                   id="tspan827-8-2-7-5"
-                   sodipodi:role="line">Auxiliary 01</tspan></text>
-            </g>
-          </g>
-        </g>
-        <path
-           sodipodi:nodetypes="ccc"
-           id="path1540-9-3-0"
-           d="m 109.88119,161.99056 v 20.68422 h 8.80877"
-           style="fill:none;stroke:#000000;stroke-width:0.443;stroke-linecap:butt;stroke-linejoin:miter;stroke-miterlimit:4;stroke-dasharray:none;stroke-opacity:1;marker-end:url(#marker1544-3-9-8)" />
-        <path
-           style="fill:none;stroke:#000000;stroke-width:0.438739;stroke-linecap:butt;stroke-linejoin:miter;stroke-miterlimit:4;stroke-dasharray:none;stroke-opacity:1;marker-end:url(#marker2903-0-5-3-8)"
-           d="m 56.211648,146.35855 h 45.671962 v 8.12523"
-           id="path2485-8-9-7-1"
-           inkscape:connector-curvature="0"
-           sodipodi:nodetypes="ccc" />
-        <path
-           style="fill:none;stroke:#000000;stroke-width:0.438739;stroke-linecap:butt;stroke-linejoin:miter;stroke-miterlimit:4;stroke-dasharray:none;stroke-opacity:1;marker-end:url(#marker2903-0-5-3-3-4)"
-           d="m 115.51326,158.68247 h 12.59905 v 8.12523"
-           id="path2485-8-9-7-9-6"
-           inkscape:connector-curvature="0"
-           sodipodi:nodetypes="ccc" />
-        <path
-           style="fill:none;stroke:#000000;stroke-width:0.438739;stroke-linecap:butt;stroke-linejoin:miter;stroke-miterlimit:4;stroke-dasharray:none;stroke-opacity:1;marker-end:url(#marker2903-0-5-3-3-3-9)"
-           d="m 128.26996,158.68247 h 12.59905 v 8.12523"
-           id="path2485-8-9-7-9-1-8"
-           inkscape:connector-curvature="0"
-           sodipodi:nodetypes="ccc" />
-        <g
-           id="g869-3-9-44"
-           transform="matrix(0.54903186,0,0,0.54903186,65.098344,140.47187)">
-          <rect
-             y="26.709852"
-             x="37.358845"
-             height="12.851191"
-             width="55.427044"
-             id="rect841-9-6-9-0"
-             style="opacity:1;fill:#decd87;fill-opacity:1;stroke:none;stroke-width:0.465;stroke-miterlimit:4;stroke-dasharray:none;stroke-dashoffset:35.75;stroke-opacity:1" />
-          <text
-             id="text817-1-7-8"
-             y="35.408176"
-             x="40.774658"
-             style="font-style:normal;font-variant:normal;font-weight:normal;font-stretch:normal;font-size:6.35px;line-height:1.25;font-family:Arial;-inkscape-font-specification:Arial;letter-spacing:0px;word-spacing:0px;fill:#000000;fill-opacity:1;stroke:none;stroke-width:0.264583"
-             xml:space="preserve"><tspan
-               style="font-size:6.35px;stroke-width:0.264583"
-               y="35.408176"
-               x="40.774658"
-               id="tspan815-2-6-1"
-               sodipodi:role="line">Transfer Function</tspan></text>
-        </g>
-        <g
-           id="g869-3-9-2-3"
-           transform="matrix(0.54903186,0,0,0.54903186,99.305189,165.19151)">
-          <rect
-             y="26.709852"
-             x="37.358845"
-             height="12.851191"
-             width="60.246132"
-             id="rect841-9-6-9-6-9"
-             style="opacity:1;fill:#b7c4c8;fill-opacity:1;stroke:none;stroke-width:0.465;stroke-miterlimit:4;stroke-dasharray:none;stroke-dashoffset:35.75;stroke-opacity:1" />
-          <text
-             id="text817-1-7-1-8"
-             y="35.408176"
-             x="40.774658"
-             style="font-style:normal;font-variant:normal;font-weight:normal;font-stretch:normal;font-size:6.35px;line-height:1.25;font-family:Arial;-inkscape-font-specification:Arial;letter-spacing:0px;word-spacing:0px;fill:#000000;fill-opacity:1;stroke:none;stroke-width:0.264583"
-             xml:space="preserve"><tspan
-               style="font-size:6.35px;stroke-width:0.264583"
-               y="35.408176"
-               x="40.774658"
-               id="tspan815-2-6-2-5"
-               sodipodi:role="line">Fourier Coefficients</tspan></text>
-        </g>
-        <g
-           id="g869-3-9-4-7"
-           transform="matrix(0.54903186,0,0,0.54903186,99.399684,152.6805)">
-          <rect
-             y="26.709852"
-             x="37.358845"
-             height="12.851191"
-             width="25.307739"
-             id="rect841-9-6-9-4-2"
-             style="opacity:1;fill:#e9c6af;fill-opacity:1;stroke:none;stroke-width:0.465;stroke-miterlimit:4;stroke-dasharray:none;stroke-dashoffset:35.75;stroke-opacity:1" />
-          <text
-             id="text817-1-7-7-4"
-             y="35.408176"
-             x="40.774658"
-             style="font-style:normal;font-variant:normal;font-weight:normal;font-stretch:normal;font-size:6.35px;line-height:1.25;font-family:Arial;-inkscape-font-specification:Arial;letter-spacing:0px;word-spacing:0px;fill:#000000;fill-opacity:1;stroke:none;stroke-width:0.264583"
-             xml:space="preserve"><tspan
-               style="font-size:6.35px;stroke-width:0.264583"
-               y="35.408176"
-               x="40.774658"
-               id="tspan815-2-6-3-9"
-               sodipodi:role="line">TF 01</tspan></text>
-        </g>
-        <g
-           id="g869-3-9-4-8-1"
-           transform="matrix(0.54903186,0,0,0.54903186,103.98265,175.68034)">
-=======
                  xml:space="preserve"
                  style="font-style:normal;font-variant:normal;font-weight:normal;font-stretch:normal;font-size:6.35px;line-height:1.25;font-family:Arial;-inkscape-font-specification:Arial;letter-spacing:0px;word-spacing:0px;fill:#000000;fill-opacity:1;stroke:none;stroke-width:0.264583"
                  x="45.101231"
@@ -4801,20 +2854,10 @@
         <g
            id="g869-3-9-4-6-8-40-3"
            transform="matrix(0.54903186,0,0,0.54903186,110.50273,185.9802)">
->>>>>>> e9150568
           <rect
              y="26.709852"
              x="37.358845"
              height="12.851191"
-<<<<<<< HEAD
-             width="56.287598"
-             id="rect841-9-6-9-4-7-0"
-             style="opacity:1;fill:#c4b7c8;fill-opacity:1;stroke:none;stroke-width:0.465;stroke-miterlimit:4;stroke-dasharray:none;stroke-dashoffset:35.75;stroke-opacity:1" />
-          <text
-             id="text817-1-7-7-8-6"
-             y="35.408176"
-             x="40.774658"
-=======
              width="30.419155"
              id="rect841-9-6-9-4-4-2-65-4"
              style="opacity:1;fill:#ddafe9;fill-opacity:1;stroke:none;stroke-width:0.465;stroke-miterlimit:4;stroke-dasharray:none;stroke-dashoffset:35.75;stroke-opacity:1" />
@@ -4822,20 +2865,10 @@
              id="text817-1-7-7-3-5-4-6"
              y="35.408176"
              x="38.847023"
->>>>>>> e9150568
              style="font-style:normal;font-variant:normal;font-weight:normal;font-stretch:normal;font-size:6.35px;line-height:1.25;font-family:Arial;-inkscape-font-specification:Arial;letter-spacing:0px;word-spacing:0px;fill:#000000;fill-opacity:1;stroke:none;stroke-width:0.264583"
              xml:space="preserve"><tspan
                style="font-size:6.35px;stroke-width:0.264583"
                y="35.408176"
-<<<<<<< HEAD
-               x="40.774658"
-               id="tspan815-2-6-3-3-4"
-               sodipodi:role="line">Decimation Level</tspan></text>
-        </g>
-        <g
-           id="g869-3-9-4-6-0"
-           transform="matrix(0.54903186,0,0,0.54903186,113.71553,152.6805)">
-=======
                x="38.847023"
                id="tspan815-2-6-3-2-6-4-9"
                sodipodi:role="line">Feature 1</tspan></text>
@@ -4843,20 +2876,10 @@
         <g
            id="g869-3-9-4-6-8-2-5-7"
            transform="matrix(0.54903186,0,0,0.54903186,110.50273,194.48466)">
->>>>>>> e9150568
           <rect
              y="26.709852"
              x="37.358845"
              height="12.851191"
-<<<<<<< HEAD
-             width="25.307739"
-             id="rect841-9-6-9-4-4-23"
-             style="opacity:1;fill:#e9c6af;fill-opacity:1;stroke:none;stroke-width:0.465;stroke-miterlimit:4;stroke-dasharray:none;stroke-dashoffset:35.75;stroke-opacity:1" />
-          <text
-             id="text817-1-7-7-3-2"
-             y="35.408176"
-             x="40.774658"
-=======
              width="30.662556"
              id="rect841-9-6-9-4-4-2-9-9-6"
              style="opacity:1;fill:#ddafe9;fill-opacity:1;stroke:none;stroke-width:0.465;stroke-miterlimit:4;stroke-dasharray:none;stroke-dashoffset:35.75;stroke-opacity:1" />
@@ -4864,184 +2887,10 @@
              id="text817-1-7-7-3-5-2-8-2"
              y="35.408176"
              x="38.847023"
->>>>>>> e9150568
              style="font-style:normal;font-variant:normal;font-weight:normal;font-stretch:normal;font-size:6.35px;line-height:1.25;font-family:Arial;-inkscape-font-specification:Arial;letter-spacing:0px;word-spacing:0px;fill:#000000;fill-opacity:1;stroke:none;stroke-width:0.264583"
              xml:space="preserve"><tspan
                style="font-size:6.35px;stroke-width:0.264583"
                y="35.408176"
-<<<<<<< HEAD
-               x="40.774658"
-               id="tspan815-2-6-3-2-8"
-               sodipodi:role="line">TF 02</tspan></text>
-        </g>
-        <path
-           style="fill:#e5d5ff;stroke:#000000;stroke-width:0.5;stroke-dasharray:none"
-           d="m 137.20535,186.9747 v 3.59077"
-           id="path5911-1" />
-        <g
-           id="g7468-26"
-           transform="translate(-2.6458334)">
-          <g
-             id="g869-3-9-4-6-8-3"
-             transform="matrix(0.54903186,0,0,0.54903186,110.50273,185.9802)">
-            <rect
-               y="26.709852"
-               x="37.358845"
-               height="12.851191"
-               width="25.307739"
-               id="rect841-9-6-9-4-4-2-5"
-               style="opacity:1;fill:#e5d5ff;fill-opacity:1;stroke:none;stroke-width:0.465;stroke-miterlimit:4;stroke-dasharray:none;stroke-dashoffset:35.75;stroke-opacity:1" />
-            <text
-               id="text817-1-7-7-3-5-04"
-               y="35.408176"
-               x="40.774658"
-               style="font-style:normal;font-variant:normal;font-weight:normal;font-stretch:normal;font-size:6.35px;line-height:1.25;font-family:Arial;-inkscape-font-specification:Arial;letter-spacing:0px;word-spacing:0px;fill:#000000;fill-opacity:1;stroke:none;stroke-width:0.264583"
-               xml:space="preserve"><tspan
-                 style="font-size:6.35px;stroke-width:0.264583"
-                 y="35.408176"
-                 x="40.774658"
-                 id="tspan815-2-6-3-2-6-5"
-                 sodipodi:role="line">Level 1</tspan></text>
-          </g>
-          <g
-             id="g869-3-9-4-6-8-2-1"
-             transform="matrix(0.54903186,0,0,0.54903186,110.50273,194.48466)">
-            <rect
-               y="26.709852"
-               x="37.358845"
-               height="12.851191"
-               width="25.307739"
-               id="rect841-9-6-9-4-4-2-9-5"
-               style="opacity:1;fill:#e5d5ff;fill-opacity:1;stroke:none;stroke-width:0.465;stroke-miterlimit:4;stroke-dasharray:none;stroke-dashoffset:35.75;stroke-opacity:1" />
-            <text
-               id="text817-1-7-7-3-5-2-6"
-               y="35.408176"
-               x="40.774658"
-               style="font-style:normal;font-variant:normal;font-weight:normal;font-stretch:normal;font-size:6.35px;line-height:1.25;font-family:Arial;-inkscape-font-specification:Arial;letter-spacing:0px;word-spacing:0px;fill:#000000;fill-opacity:1;stroke:none;stroke-width:0.264583"
-               xml:space="preserve"><tspan
-                 style="font-size:6.35px;stroke-width:0.264583"
-                 y="35.408176"
-                 x="40.774658"
-                 id="tspan815-2-6-3-2-6-1-8"
-                 sodipodi:role="line">Level 2</tspan></text>
-          </g>
-          <g
-             id="g869-3-9-4-6-8-4-2"
-             transform="matrix(0.54903186,0,0,0.54903186,110.50273,202.98913)">
-            <rect
-               y="26.709852"
-               x="37.358845"
-               height="12.851191"
-               width="25.307739"
-               id="rect841-9-6-9-4-4-2-6-4"
-               style="opacity:1;fill:#e5d5ff;fill-opacity:1;stroke:none;stroke-width:0.465;stroke-miterlimit:4;stroke-dasharray:none;stroke-dashoffset:35.75;stroke-opacity:1" />
-            <text
-               id="text817-1-7-7-3-5-0-8"
-               y="35.408176"
-               x="40.774658"
-               style="font-style:normal;font-variant:normal;font-weight:normal;font-stretch:normal;font-size:6.35px;line-height:1.25;font-family:Arial;-inkscape-font-specification:Arial;letter-spacing:0px;word-spacing:0px;fill:#000000;fill-opacity:1;stroke:none;stroke-width:0.264583"
-               xml:space="preserve"><tspan
-                 style="font-size:6.35px;stroke-width:0.264583"
-                 y="35.408176"
-                 x="40.774658"
-                 id="tspan815-2-6-3-2-6-9-0"
-                 sodipodi:role="line">Level 3</tspan></text>
-          </g>
-          <path
-             style="fill:none;stroke:#000000;stroke-width:0.5;stroke-dasharray:none"
-             d="m 127.94494,197.36904 v 24.37947 h 2.83482"
-             id="path6747-1" />
-          <path
-             style="fill:none;stroke:#000000;stroke-width:0.499999;stroke-dasharray:none"
-             d="m 127.85044,212.96056 h 3.02381"
-             id="path7335-5" />
-          <path
-             style="fill:none;stroke:#000000;stroke-width:0.499999;stroke-dasharray:none"
-             d="m 127.85044,204.26711 h 3.02381"
-             id="path7335-3-0" />
-        </g>
-        <g
-           id="g7468-2-9"
-           transform="translate(17.511801)">
-          <g
-             id="g869-3-9-4-6-8-40-0"
-             transform="matrix(0.54903186,0,0,0.54903186,110.50273,185.9802)">
-            <rect
-               y="26.709852"
-               x="37.358845"
-               height="12.851191"
-               width="30.419155"
-               id="rect841-9-6-9-4-4-2-65-7"
-               style="opacity:1;fill:#ddafe9;fill-opacity:1;stroke:none;stroke-width:0.465;stroke-miterlimit:4;stroke-dasharray:none;stroke-dashoffset:35.75;stroke-opacity:1" />
-            <text
-               id="text817-1-7-7-3-5-4-4"
-               y="35.408176"
-               x="38.847023"
-               style="font-style:normal;font-variant:normal;font-weight:normal;font-stretch:normal;font-size:6.35px;line-height:1.25;font-family:Arial;-inkscape-font-specification:Arial;letter-spacing:0px;word-spacing:0px;fill:#000000;fill-opacity:1;stroke:none;stroke-width:0.264583"
-               xml:space="preserve"><tspan
-                 style="font-size:6.35px;stroke-width:0.264583"
-                 y="35.408176"
-                 x="38.847023"
-                 id="tspan815-2-6-3-2-6-4-7"
-                 sodipodi:role="line">Feature 1</tspan></text>
-          </g>
-          <g
-             id="g869-3-9-4-6-8-2-5-5"
-             transform="matrix(0.54903186,0,0,0.54903186,110.50273,194.48466)">
-            <rect
-               y="26.709852"
-               x="37.358845"
-               height="12.851191"
-               width="30.662556"
-               id="rect841-9-6-9-4-4-2-9-9-0"
-               style="opacity:1;fill:#ddafe9;fill-opacity:1;stroke:none;stroke-width:0.465;stroke-miterlimit:4;stroke-dasharray:none;stroke-dashoffset:35.75;stroke-opacity:1" />
-            <text
-               id="text817-1-7-7-3-5-2-8-3"
-               y="35.408176"
-               x="38.847023"
-               style="font-style:normal;font-variant:normal;font-weight:normal;font-stretch:normal;font-size:6.35px;line-height:1.25;font-family:Arial;-inkscape-font-specification:Arial;letter-spacing:0px;word-spacing:0px;fill:#000000;fill-opacity:1;stroke:none;stroke-width:0.264583"
-               xml:space="preserve"><tspan
-                 style="font-size:6.35px;stroke-width:0.264583"
-                 y="35.408176"
-                 x="38.847023"
-                 id="tspan815-2-6-3-2-6-1-1-2"
-                 sodipodi:role="line">Feature 2</tspan></text>
-          </g>
-          <g
-             id="g869-3-9-4-6-8-4-5-9"
-             transform="matrix(0.54903186,0,0,0.54903186,110.50273,202.98913)">
-            <rect
-               y="26.709852"
-               x="37.358845"
-               height="12.851191"
-               width="30.175755"
-               id="rect841-9-6-9-4-4-2-6-6-7"
-               style="opacity:1;fill:#ddafe9;fill-opacity:1;stroke:none;stroke-width:0.465;stroke-miterlimit:4;stroke-dasharray:none;stroke-dashoffset:35.75;stroke-opacity:1" />
-            <text
-               id="text817-1-7-7-3-5-0-7-4"
-               y="35.408176"
-               x="38.847023"
-               style="font-style:normal;font-variant:normal;font-weight:normal;font-stretch:normal;font-size:6.35px;line-height:1.25;font-family:Arial;-inkscape-font-specification:Arial;letter-spacing:0px;word-spacing:0px;fill:#000000;fill-opacity:1;stroke:none;stroke-width:0.264583"
-               xml:space="preserve"><tspan
-                 style="font-size:6.35px;stroke-width:0.264583"
-                 y="35.408176"
-                 x="38.847023"
-                 id="tspan815-2-6-3-2-6-9-1-0"
-                 sodipodi:role="line">Feature 3</tspan></text>
-          </g>
-          <path
-             style="fill:none;stroke:#000000;stroke-width:0.5;stroke-dasharray:none"
-             d="m 127.94494,197.36904 v 24.37947 h 2.83482"
-             id="path6747-5-7" />
-          <path
-             style="fill:none;stroke:#000000;stroke-width:0.499999;stroke-dasharray:none"
-             d="m 127.85044,212.96056 h 3.02381"
-             id="path7335-2-7" />
-          <path
-             style="fill:none;stroke:#000000;stroke-width:0.499999;stroke-dasharray:none"
-             d="m 127.85044,204.26711 h 3.02381"
-             id="path7335-3-4-9" />
-=======
                x="38.847023"
                id="tspan815-2-6-3-2-6-1-1-2"
                sodipodi:role="line">Feature 2</tspan></text>
@@ -5067,7 +2916,6 @@
                x="38.847023"
                id="tspan815-2-6-3-2-6-9-1-7"
                sodipodi:role="line">Feature 3</tspan></text>
->>>>>>> e9150568
         </g>
         <path
            style="fill:none;stroke:#000000;stroke-width:0.5;stroke-dasharray:none"
