<<<<<<< HEAD
[
  {
    "name": "mth5",
    "organization": "U.S. Geological Survey",
    "description": "MTH5 is a Python module built to read/write/interact with MTH5 files, a data container for magnetotelluric data.",
    "version": "v0.4.4",
    "status": "Production",
    "permissions": {
      "usageType": "openSource",
      "licenses": [
        {
          "name": "MIT",
          "URL": "https://code.usgs.gov/gmeg/mth5/-/raw/v0.4.4/LICENSE.md"
        }
      ]
    },
    "homepageURL": "https://code.usgs.gov/gmeg/mth5",
    "downloadURL": "https://code.usgs.gov/gmeg/mth5/-/archive/v0.4.4/mth5-v0.4.4.zip",
    "disclaimerURL": "https://code.usgs.gov/gmeg/mth5/-/raw/v0.4.4/DISCLAIMER.md",
    "repositoryURL": "https://code.usgs.gov/gmeg/mth5.git",
    "tags": [
      "magnetotellurics",
      "hdf5",
      "time series",
      "transfer functions",
      "Fourier coefficients"
    ],
    "languages": [
      "Python"
    ],
    "contact": {
      "name": "Jared Peacock",
      "email": "jpeacock@usgs.gov"
    },
    "date": {
      "metadataLastUpdated": "2024-05-22"
      }
  }
]
=======
{
  "name": "mth5",
  "organization": "U.S. Geological Survey",
  "description": "MTH5 is a Python module built to read/write/interact with MTH5 files, a data container for magnetotelluric data.",
  "version": "0.2.4",
  "status": "Release Candidate",
  "permission": {
    "usageType": "openSource",
    "licenses": [
      {
        "name": "MIT",
        "URL": "https://code.usgs.gov/gmeg/mth5/LICENSE.md"
      }
    ]
  },
  "homepageURL": "https://code.usgs.gov/gmeg/mth5",
  "downloadURL": "https://code.usgs.gov/gmeg/mth5-master.zip",
  "disclaimerURL": "https://code.usgs.gov/gmeg/mth5/DISCLAIMER.md",
  "repositoryURL": "https://code.usgs.gov/gmeg/mth5.git",
  "tags": [
    "magnetotellurics",
     "hdf5",
	 "time series",
	 "transfer functions",
	 "Fourier coefficients"
  ],
  "languages": [
    "Python"
  ],
  "contact": {
    "name": "Jared Peacock",
    "email": "jpeacock@usgs.gov"
  },
  "date": {
    "metadataLastUpdated": "2024-04-30T12:00:00"
    }
}
>>>>>>> 742c68a7
<|MERGE_RESOLUTION|>--- conflicted
+++ resolved
@@ -1,4 +1,3 @@
-<<<<<<< HEAD
 [
   {
     "name": "mth5",
@@ -37,43 +36,4 @@
       "metadataLastUpdated": "2024-05-22"
       }
   }
-]
-=======
-{
-  "name": "mth5",
-  "organization": "U.S. Geological Survey",
-  "description": "MTH5 is a Python module built to read/write/interact with MTH5 files, a data container for magnetotelluric data.",
-  "version": "0.2.4",
-  "status": "Release Candidate",
-  "permission": {
-    "usageType": "openSource",
-    "licenses": [
-      {
-        "name": "MIT",
-        "URL": "https://code.usgs.gov/gmeg/mth5/LICENSE.md"
-      }
-    ]
-  },
-  "homepageURL": "https://code.usgs.gov/gmeg/mth5",
-  "downloadURL": "https://code.usgs.gov/gmeg/mth5-master.zip",
-  "disclaimerURL": "https://code.usgs.gov/gmeg/mth5/DISCLAIMER.md",
-  "repositoryURL": "https://code.usgs.gov/gmeg/mth5.git",
-  "tags": [
-    "magnetotellurics",
-     "hdf5",
-	 "time series",
-	 "transfer functions",
-	 "Fourier coefficients"
-  ],
-  "languages": [
-    "Python"
-  ],
-  "contact": {
-    "name": "Jared Peacock",
-    "email": "jpeacock@usgs.gov"
-  },
-  "date": {
-    "metadataLastUpdated": "2024-04-30T12:00:00"
-    }
-}
->>>>>>> 742c68a7
+]