{
  "name": "mth5",
  "organization": "U.S. Geological Survey",
  "description": "MTH5 is a Python module built to read/write/interact with MTH5 files, a data container for magnetotelluric data.",
  "version": "0.2.4",
  "status": "Release Candidate",
<<<<<<< HEAD
  "permission.license.name": "MIT",
  "permission.license.URL": "https://code.chs.usgs.gov/jpeacock/mth5/-/blob/master/LICENSE.md",
  "homepageURL": "https://code.chs.usgs.gov/jpeacock/mth5/-/blob/master",
  "downloadURL": "https://zenodo.org/record/5834928#.YhVuxPXMKiM",
  "disclaimerURL": "https://code.chs.usgs.gov/jpeacock/mth5/-/blob/master/DISCLAIMER.md",
  "repositoryURL": "https://code.chs.usgs.gov/jpeacock/mth5/-/blob/master/mth5.git",
  "tags": null,
  "languages": "Python",
  "date.metadataLastUpdated": "2022-02-01T12:00:00"
=======
  "permission": {
    "usageType": "openSource",
    "licenses": [
      {
        "name": "MIT",
        "URL": "https://code.chs.usgs.gov/jpeacock/mth5/LICENSE.md"
      }
    ]
  },
  "homepageURL": "https://code.chs.usgs.gov/jpeacock/mth5",
  "downloadURL": "https://code.chs.usgs.gov/jpeacock/mth5-master.zip",
  "disclaimerURL": "https://code.chs.usgs.gov/jpeacock/mth5/DISCLAIMER.md",
  "repositoryURL": "https://code.chs.usgs.gov/jpeacock/mth5.git",
  "tags": [
    "magnetotellurics",
     "hdf5"
  ],
  "languages": [
    "Python"
  ],
  "contact": {
    "name": "Jared Peacock",
    "email": "jpeacock@usgs.gov"
  },
  "date": {
    "metadataLastUpdated": "2022-02-01T12:00:00"
    }
>>>>>>> 27ca05d8
}<|MERGE_RESOLUTION|>--- conflicted
+++ resolved
@@ -4,17 +4,6 @@
   "description": "MTH5 is a Python module built to read/write/interact with MTH5 files, a data container for magnetotelluric data.",
   "version": "0.2.4",
   "status": "Release Candidate",
-<<<<<<< HEAD
-  "permission.license.name": "MIT",
-  "permission.license.URL": "https://code.chs.usgs.gov/jpeacock/mth5/-/blob/master/LICENSE.md",
-  "homepageURL": "https://code.chs.usgs.gov/jpeacock/mth5/-/blob/master",
-  "downloadURL": "https://zenodo.org/record/5834928#.YhVuxPXMKiM",
-  "disclaimerURL": "https://code.chs.usgs.gov/jpeacock/mth5/-/blob/master/DISCLAIMER.md",
-  "repositoryURL": "https://code.chs.usgs.gov/jpeacock/mth5/-/blob/master/mth5.git",
-  "tags": null,
-  "languages": "Python",
-  "date.metadataLastUpdated": "2022-02-01T12:00:00"
-=======
   "permission": {
     "usageType": "openSource",
     "licenses": [
@@ -42,5 +31,4 @@
   "date": {
     "metadataLastUpdated": "2022-02-01T12:00:00"
     }
->>>>>>> 27ca05d8
 }