--- conflicted
+++ resolved
@@ -107,15 +107,9 @@
         )
         self.fn = fn
         self.sample_rate = 1.0
-<<<<<<< HEAD
-        self.chunk_size = 1000
-        self.data = None
-        self.column_names = [
-=======
         self.chunk_size = 8640
         self.data = None
         self.file_column_names = [
->>>>>>> 00db2c84
             "year",
             "month",
             "day",
@@ -183,8 +177,6 @@
     def __repr__(self):
         return self.__str__()
 
-<<<<<<< HEAD
-=======
     def __add__(self, other):
         if not self._has_data():
             raise ValueError("Data is None cannot append to. Read file first")
@@ -208,7 +200,6 @@
         else:
             raise ValueError(f"Cannot add {type(other)} to pd.DataFrame.")
 
->>>>>>> 00db2c84
     @property
     def data(self):
         return self._data
@@ -224,13 +215,6 @@
             self._data = None
 
         elif isinstance(data, pd.DataFrame):
-<<<<<<< HEAD
-            if not data.columns == self.column_names:
-                raise ValueError(
-                    "Column names are not the same. "
-                    "Check LEMI424.column_names for accepted names"
-                )
-=======
             if len(data.columns) == len(self.file_column_names):
                 if data.columns != self.file_column_names:
                     raise ValueError(
@@ -245,7 +229,6 @@
                     )
             else:
                 self._data = data
->>>>>>> 00db2c84
 
     def _has_data(self):
         if self.data is not None:
@@ -299,11 +282,8 @@
     def n_samples(self):
         if self._has_data():
             return self.data.shape[0]
-<<<<<<< HEAD
-=======
         elif self.fn is not None and self.fn.exists():
             return round(self.fn.stat().st_size / 152.9667)
->>>>>>> 00db2c84
 
     @property
     def gps_lock(self):
@@ -362,24 +342,6 @@
             self.logger.error(msg, self.fn)
             raise IOError(msg % self.fn)
 
-<<<<<<< HEAD
-        self.data = pd.read_csv(
-            self.fn,
-            delimiter="\s+",
-            names=self.column_names,
-            parse_dates={
-                "date": ["year", "month", "day", "hour", "minute", "second"]
-            },
-            date_parser=lemi_date_parser,
-            converters={
-                "latitude": lemi_position_parser,
-                "longitude": lemi_position_parser,
-                "lat_hemisphere": lemi_hemisphere_parser,
-                "lon_hemisphere": lemi_hemisphere_parser,
-            },
-            index_col="date",
-        )
-=======
         # tried reading in chunks and got Nan's and was took just as long
         # maybe someone smarter can figure it out.
         if self.n_samples > self.chunk_size:
@@ -448,7 +410,6 @@
             self.logger.info(
                 f"Reading {self.fn.name} took {et - st:.2f} seconds"
             )
->>>>>>> 00db2c84
 
     def read_metadata(self):
         """
