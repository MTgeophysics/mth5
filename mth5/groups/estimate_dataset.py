# -*- coding: utf-8 -*-
"""
Created on Thu Mar 10 09:02:16 2022

@author: jpeacock
"""

# =============================================================================
# Imports
# =============================================================================
import weakref

import h5py
import numpy as np
import xarray as xr
from loguru import logger

from mt_metadata.transfer_functions.tf import StatisticalEstimate

from mth5.utils.exceptions import MTH5Error
from mth5.helpers import to_numpy_type
<<<<<<< HEAD
=======

>>>>>>> 149e45e5

# =============================================================================


class EstimateDataset:
    """
    Holds a statistical estimate

    This will hold multi-dimensional statistical estimates for transfer
    functions.

    :param dataset: hdf5 dataset
    :type dataset: h5py.Dataset
    :param dataset_metadata: data set metadata see
    :class:`mt_metadata.transfer_functions.tf.StatisticalEstimate`,
     defaults to None
    :type dataset_metadata: :class:`mt_metadata.transfer_functions.tf.StatisticalEstimate`, optional
    :param write_metadata: True to write metadata, defaults to True
    :type write_metadata: Boolean, optional
    :param **kwargs: DESCRIPTION
    :type **kwargs: TYPE
    :raises MTH5Error: When an estimate is not present, or metadata name
     does not match the given name

    """

    def __init__(self, dataset, dataset_metadata=None, write_metadata=True, **kwargs):

        if dataset is not None and isinstance(dataset, (h5py.Dataset)):
            self.hdf5_dataset = weakref.ref(dataset)()
        self.logger = logger

        # set metadata to the appropriate class.  Standards is not a
        # Base object so should be skipped. If the class name is not
        # defined yet set to Base class.
        self.metadata = StatisticalEstimate()

        if not hasattr(self.metadata, "mth5_type"):
            self._add_base_attributes()
            self.metadata.hdf5_reference = self.hdf5_dataset.ref
            self.metadata.mth5_type = self._class_name
        # if the input data set already has filled attributes, namely if the
        # channel data already exists then read them in with our writing back
        if "mth5_type" in list(self.hdf5_dataset.attrs.keys()):
            self.metadata.from_dict(
                {self.hdf5_dataset.attrs["mth5_type"]: self.hdf5_dataset.attrs}
            )
        # if metadata is input, make sure that its the same class type amd write
        # to the hdf5 dataset
        if dataset_metadata is not None:
            if not isinstance(dataset_metadata, type(self.metadata)):
                msg = (
                    f"metadata must be type metadata.{self._class_name} not "
                    "{type(dataset_metadata)}"
                )
                self.logger.error(msg)
                raise MTH5Error(msg)
            # load from dict because of the extra attributes for MTH5
            self.metadata.from_dict(dataset_metadata.to_dict())
            self.metadata.hdf5_reference = self.hdf5_dataset.ref
            self.metadata.mth5_type = self._class_name

            # write out metadata to make sure that its in the file.
            if write_metadata:
                self.write_metadata()
        # if the attrs don't have the proper metadata keys yet write them
        if not "mth5_type" in list(self.hdf5_dataset.attrs.keys()):
            self.write_metadata()

    def _add_base_attributes(self):
        # add 2 attributes that will help with querying
        # 1) the metadata class name
        self.metadata.add_base_attribute(
            "mth5_type",
            self._class_name,
            {
                "type": str,
                "required": True,
                "style": "free form",
                "description": "type of group",
                "units": None,
                "options": [],
                "alias": [],
                "example": "group_name",
                "default": None,
            },
        )

        # 2) the HDF5 reference that can be used instead of paths
        self.metadata.add_base_attribute(
            "hdf5_reference",
            self.hdf5_dataset.ref,
            {
                "type": "h5py_reference",
                "required": True,
                "style": "free form",
                "description": "hdf5 internal reference",
                "units": None,
                "options": [],
                "alias": [],
                "example": "<HDF5 Group Reference>",
                "default": None,
            },
        )

    def __str__(self):
        return self.metadata.to_json()

    def __repr__(self):
        return self.__str__()

    @property
    def _class_name(self):
        return self.__class__.__name__.split("Dataset")[0]

    def read_metadata(self):
        """
        Read metadata from the HDF5 file into the metadata container, that
        way it can be validated.

        """

        self.metadata.from_dict({self._class_name: self.hdf5_dataset.attrs})

    def write_metadata(self):
        """
        Write metadata from the metadata container to the HDF5 attrs
        dictionary.

        """
        meta_dict = self.metadata.to_dict()[self.metadata._class_name.lower()]
        for key, value in meta_dict.items():
            value = to_numpy_type(value)
            self.hdf5_dataset.attrs.create(key, value)

    def replace_dataset(self, new_data_array):
        """
        replace the entire dataset with a new one, nothing left behind

        :param new_data_array: new data array
        :type new_data_array: :class:`numpy.ndarray`

        """
        if not isinstance(new_data_array, np.ndarray):
            try:
                new_data_array = np.array(new_data_array)
            except (ValueError, TypeError) as error:
                msg = f"{error} Input must be a numpy array not {type(new_data_array)}"
                self.logger.exception(msg)
                raise TypeError(msg)
        if new_data_array.shape != self.hdf5_dataset.shape:
            self.hdf5_dataset.resize(new_data_array.shape)
        self.hdf5_dataset[...] = new_data_array

    def to_xarray(self, period):
        """
        :return: an xarray DataArray with appropriate metadata and the
         appropriate coordinates.
        :rtype: :class:`xarray.DataArray`

        .. note:: that metadta will not be validated if changed in an xarray.

        loads from memory
        """

        return xr.DataArray(
            data=self.hdf5_dataset[()],
            dims=["period", "output", "input"],
            name=self.metadata.name,
            coords=[
                ("period", period),
                ("output", self.metadata.output_channels),
                ("input", self.metadata.input_channels),
            ],
            attrs=self.metadata.to_dict(single=True),
        )

    def to_numpy(self):
        """
        :return: a numpy structured array with
        :rtype: :class:`numpy.ndarray`

        loads into RAM

        """

        return self.hdf5_dataset[()]

    def from_numpy(self, new_estimate):
        """
        :return: a numpy structured array
        :rtype: :class:`numpy.ndarray`

        .. note:: data is a builtin to numpy and cannot be used as a name

        loads into RAM

        """

        if not isinstance(new_estimate, np.ndarray):
            try:
                new_estimate = np.array(new_estimate)
            except (ValueError, TypeError) as error:
                msg = f"{error} Input must be a numpy array not {type(new_estimate)}"
                self.logger.exception(msg)
                raise TypeError(msg)
        if new_estimate.dtype != self.hdf5_dataset.dtype:
<<<<<<< HEAD
            msg = (
                f"Input array must be type {new_estimate.dtype} not "
                "{self.hdf5_dataset.dtype}"
            )
=======
            msg = f"Input array must be type {new_estimate.dtype} not {self.hdf5_dataset.dtype}"
>>>>>>> 149e45e5
            self.logger.error(msg)
            raise TypeError(msg)
        if new_estimate.shape != self.hdf5_dataset.shape:
            self.hdf5_dataset.resize(new_estimate.shape)
        self.hdf5_dataset[...] = new_estimate

    def from_xarray(self, data):
        """
        :return: an xarray DataArray with appropriate metadata and the
         appropriate coordinates base on the metadata.
        :rtype: :class:`xarray.DataArray`

        .. note:: that metadta will not be validated if changed in an xarray.

        loads from memory
        """

        self.metadata.output_channels = data.coords["output"].values.tolist()
        self.metadata.input_channels = data.coords["input"].values.tolist()
        self.metadata.name = data.name
        self.metadata.data_type = data.dtype.name

        self.write_metadata()

        self.from_numpy(data.to_numpy())<|MERGE_RESOLUTION|>--- conflicted
+++ resolved
@@ -19,10 +19,6 @@
 
 from mth5.utils.exceptions import MTH5Error
 from mth5.helpers import to_numpy_type
-<<<<<<< HEAD
-=======
-
->>>>>>> 149e45e5
 
 # =============================================================================
 
@@ -230,14 +226,7 @@
                 self.logger.exception(msg)
                 raise TypeError(msg)
         if new_estimate.dtype != self.hdf5_dataset.dtype:
-<<<<<<< HEAD
-            msg = (
-                f"Input array must be type {new_estimate.dtype} not "
-                "{self.hdf5_dataset.dtype}"
-            )
-=======
             msg = f"Input array must be type {new_estimate.dtype} not {self.hdf5_dataset.dtype}"
->>>>>>> 149e45e5
             self.logger.error(msg)
             raise TypeError(msg)
         if new_estimate.shape != self.hdf5_dataset.shape:
