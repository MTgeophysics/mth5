--- conflicted
+++ resolved
@@ -12,12 +12,8 @@
 import pandas as pd
 
 from mth5.clients.make_mth5 import MakeMTH5
-<<<<<<< HEAD
-from mth5.clients.fdsn import FDSN
-=======
 from obspy.clients.fdsn.header import FDSNNoDataException
 from mth5.utils.mth5_logger import setup_logger
->>>>>>> 686eae37
 
 # =============================================================================
 # Test various inputs for getting metadata
@@ -32,23 +28,8 @@
 
     def setUp(self):
 
-<<<<<<< HEAD
-        self.channels = ["LFE", "LFN", "LFZ", "LQE", "LQN"]
-        self.stations = ["CAY10", "CAS04", "NVR08"]
-        CAY10 = ["EM","CAY10", '2019-10-07T00:00:00', '2019-10-30T00:00:00']
-        CAS04 = ["ZU", "CAS04",  '2020-06-02T19:00:00', '2020-07-13T19:00:00']
-        NVR08 = ["ZU", "NVR08", '2020-06-02T19:00:00', '2020-07-13T19:00:00']
-        
-        request_list = []
-        for entry in [CAY10, CAS04, NVR08]:
-            for channel in self.channels:
-                request_list.append(
-                    [entry[0], entry[1], "", channel, entry[2], entry[3]]
-                )
-=======
         self.make_mth5 = MakeMTH5(mth5_version="0.2.0")
         self.make_mth5.client = "IRIS"
->>>>>>> 686eae37
 
         channels = ["LFE", "LFN", "LFZ", "LQE", "LQN"]
         CAS04 = ["8P", "CAS04", "2020-06-02T18:00:00", "2020-07-13T19:00:00"]
@@ -64,23 +45,12 @@
         self.csv_fn = Path().cwd().joinpath("test_inventory.csv")
         self.mth5_path = Path().cwd()
 
-<<<<<<< HEAD
-        self.make_mth5 = MakeMTH5(mth5_version="0.2.0")
-        self.make_mth5.save_path = self.mth5_path
-        self.make_mth5.interact = True
-        self.fdsn_object = FDSN()
-       
-        # Turn list into dataframe
-        self.metadata_df = pd.DataFrame(
-            request_list, columns=self.fdsn_object.column_names
-=======
         self.stations = ["CAS04", "NVR08"]
         self.channels = ["LQE", "LQN", "LFE", "LFN", "LFZ"]
 
         # Turn list into dataframe
         self.metadata_df = pd.DataFrame(
             request_list, columns=self.make_mth5.column_names
->>>>>>> 686eae37
         )
         self.metadata_df.to_csv(self.csv_fn, index=False)
 
@@ -89,32 +59,11 @@
         )
 
     def test_df_input_inventory(self):
-        inv, streams = self.fdsn_object.get_inventory_from_df(
+        inv, streams = self.make_mth5.get_inventory_from_df(
             self.metadata_df, data=False
         )
         with self.subTest(name="stations"):
             self.assertListEqual(
-<<<<<<< HEAD
-                [self.stations[0]], [ss.code for ss in inv.networks[0].stations]
-            )
-            
-        with self.subTest(name="stations"):
-            self.assertListEqual(
-                self.stations[1:], [ss.code for ss in inv.networks[1].stations]
-            )
-            
-        with self.subTest(name="channels_CAY10"):
-            self.assertListEqual(
-                self.channels, [ss.code for ss in inv.networks[1].stations[0].channels]
-            )
-        with self.subTest(name="channels_CAS04"):
-            self.assertListEqual(
-                self.channels, [ss.code for ss in inv.networks[1].stations[0].channels]
-            )
-        with self.subTest(name="channels_NVR08"):
-            self.assertListEqual(
-                self.channels, [ss.code for ss in inv.networks[1].stations[1].channels]
-=======
                 sorted(self.stations),
                 sorted([ss.code for ss in inv.networks[0].stations]),
             )
@@ -127,34 +76,12 @@
             self.assertListEqual(
                 sorted(self.channels),
                 sorted([ss.code for ss in inv.networks[0].stations[1].channels]),
->>>>>>> 686eae37
             )
 
     def test_csv_input_inventory(self):
-        inv, streams = self.fdsn_object.get_inventory_from_df(self.csv_fn, data=False)
+        inv, streams = self.make_mth5.get_inventory_from_df(self.csv_fn, data=False)
         with self.subTest(name="stations"):
             self.assertListEqual(
-<<<<<<< HEAD
-                [self.stations[0]], [ss.code for ss in inv.networks[0].stations]
-            )
-            
-        with self.subTest(name="stations"):
-            self.assertListEqual(
-                self.stations[1:], [ss.code for ss in inv.networks[1].stations]
-            )
-            
-        with self.subTest(name="channels_CAY10"):
-            self.assertListEqual(
-                self.channels, [ss.code for ss in inv.networks[1].stations[0].channels]
-            )
-        with self.subTest(name="channels_CAS04"):
-            self.assertListEqual(
-                self.channels, [ss.code for ss in inv.networks[1].stations[0].channels]
-            )
-        with self.subTest(name="channels_NVR08"):
-            self.assertListEqual(
-                self.channels, [ss.code for ss in inv.networks[1].stations[1].channels]
-=======
                 sorted(self.stations),
                 sorted([ss.code for ss in inv.networks[0].stations]),
             )
@@ -167,50 +94,33 @@
             self.assertListEqual(
                 sorted(self.channels),
                 sorted([ss.code for ss in inv.networks[0].stations[1].channels]),
->>>>>>> 686eae37
             )
 
     def test_fail_csv_inventory(self):
         self.assertRaises(
             ValueError,
-            self.fdsn_object.get_inventory_from_df,
-            *(self.metadata_df_fail, self.fdsn_object.client, False),
+            self.make_mth5.get_inventory_from_df,
+            *(self.metadata_df_fail, self.make_mth5.client, False),
         )
 
     def test_fail_wrong_input_type(self):
         self.assertRaises(
             ValueError,
-            self.fdsn_object.get_inventory_from_df,
-            *(("bad tuple", "bad_tuple"), self.fdsn_object.client, False),
+            self.make_mth5.get_inventory_from_df,
+            *(("bad tuple", "bad_tuple"), self.make_mth5.client, False),
         )
 
     def test_fail_non_existing_file(self):
         self.assertRaises(
             IOError,
-            self.fdsn_object.get_inventory_from_df,
-            *("c:\bad\file\name", self.fdsn_object.client, False),
+            self.make_mth5.get_inventory_from_df,
+            *("c:\bad\file\name", self.make_mth5.client, False),
         )
 
     def test_make_mth5(self):
-<<<<<<< HEAD
-        self.m = self.make_mth5.from_fdsn_client(self.metadata_df)
-
-        sg = self.m.get_survey("CONUS_South")
-        with self.subTest(name="stations"):
-            self.assertListEqual(self.stations[1:], sg.stations_group.groups_list)
-            
-        sg = self.m.get_survey("Kansas_2017_Long_Period")
-        with self.subTest(name="stations"):
-            self.assertListEqual([self.stations[0]], sg.stations_group.groups_list)
-
-        with self.subTest(name="CAS04_runs"):
-            self.assertListEqual(
-                ["a", "b", "c", "d"], self.m.get_station("CAS04", "CONUS_South").groups_list
-=======
         try:
             self.m = self.make_mth5.make_mth5_from_fdsnclient(
                 self.metadata_df, self.mth5_path, interact=True
->>>>>>> 686eae37
             )
 
             sg = self.m.get_survey("CONUS_South")
