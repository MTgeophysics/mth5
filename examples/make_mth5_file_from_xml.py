# -*- coding: utf-8 -*-
"""
Example script to make an MTH5 file from real data

Created on Mon Jun 22 12:20:59 2020

@author: jpeacock

Context here is a multiple station MT survey in Florida, and we are going to add a station
to that survey.  The survey itself is being represented as an mth5 object 
(in this case a "SurveyGroup")
"""
# =============================================================================
# imports
# =============================================================================
import numpy as np
from pathlib import Path
from xml.etree import cElementTree as et

from mth5 import mth5
from mth5.utils.pathing import DATA_DIR

# =============================================================================
# functions
# =============================================================================
def read_xml(xml_fn):
    """
    
    :param xml_fn: DESCRIPTION
    :type xml_fn: TYPE
    :return: DESCRIPTION
    :rtype: TYPE

    """

    return et.parse(xml_fn).getroot()


def collect_xml_fn(station, directory):
    """
    Get all the files associated with a station
    
    :param station: DESCRIPTION
    :type station: TYPE
    :return: DESCRIPTION
    :rtype: TYPE

    """
    if not isinstance(directory, Path):
        directory = Path(directory)
    fn_list = [fn.name for fn in directory.glob("*.xml") if station in fn.name]

    station_dict = {"station": None, "runs": {}}
    for fn in fn_list:
        if fn.count(".") == 1:
            station_dict["station"] = fn
        elif fn.count(".") == 2:
            run_letter = fn.split(".")[1]
            try:
                station_dict["runs"][f"{station}{run_letter}"]["fn"] = fn
            except KeyError:
                station_dict["runs"][f"{station}{run_letter}"] = {
                    "fn": fn,
                    "channels": {},
                }
        elif fn.count(".") > 2:
            name_list = fn.split(".")
            run_letter = name_list[1]
            comp = name_list[-2]
            try:
                station_dict["runs"][f"{station}{run_letter}"]["channels"][comp] = fn
            except KeyError:
                station_dict["runs"][f"{station}{run_letter}"] = {
                    "fn": None,
                    "channels": {comp: fn},
                }
        else:
            continue

    return station_dict


def add_station(station, directory, h5_obj):
    """
    
    :param station: DESCRIPTION
    :type station: TYPE
    :return: DESCRIPTION
    :rtype: TYPE

    """

    station_dict = collect_xml_fn(station, directory)

    # add station
    new_station = h5_obj.stations_group.add_station(station)
    new_station.metadata.from_xml(read_xml(directory.joinpath(station_dict["station"])))
    new_station.write_metadata()

    # loop over runs
    for run_key, run_dict in station_dict["runs"].items():
        run = new_station.add_run(f"{run_key}")
        run.metadata.from_xml(read_xml(directory.joinpath(run_dict["fn"])))
        run.write_metadata()

        # update table entry
        table_index = new_station.summary_table.locate("id", run_key)
        new_station.summary_table.add_row(run.table_entry, table_index)

        # loop over channels
        for channel, channel_fn in run_dict["channels"].items():
            _, _, channel_type, component, _ = channel_fn.split(".")
            channel = run.add_channel(component, channel_type, np.random.rand(4096))
            channel.metadata.from_xml(read_xml(directory.joinpath(channel_fn)))
            channel.metadata.time_period.start = run.metadata.time_period.start
            channel.metadata.time_period.end = run.metadata.time_period.end
            channel.write_metadata()

            # update table entry
            table_index = run.summary_table.locate("component", component)
            run.summary_table.add_row(channel.table_entry, table_index)
            h5_obj.stations_group.summary_table.locate

    return new_station


# =============================================================================
# script
# =============================================================================
# set xml directory
xml_root = DATA_DIR.joinpath("florida_xml_metadata_files")

mth5_filename = DATA_DIR.joinpath("from_xml.mth5")
if mth5_filename.exists():
    mth5_filename.unlink()
    print(f"--> Rmoved existing file {mth5_filename}")

# initialize mth5 object
mth5_obj = mth5.MTH5()
mth5_obj.open_mth5(mth5_filename, mode="a")

### add survey information
<<<<<<< HEAD
survey_element = read_xml(xml_root.joinpath("survey.xml"))
=======
#standalone xml
survey_element = read_xml(xml_root.joinpath('survey.xml'))
survey_element = xml_to_dict(survey_element) #this obj is a dict "shaped the same as the attrs of h5"
>>>>>>> ebc25c2b

#Adding the info from xml to our mth5 survey
#USer inputs info to the metadata class, the metadata class validates it!!!,
# and then the survey, or mth5 object updates based on the metadata validation
#in this sense, the metadata class is acting as a sort of gatekeeper for changing mth5
#info, such as survey info or etc.
survey_obj = mth5_obj.survey_group
#Probably want a watcher in the mth5 Group(), it watches for changes in metadata.
#then when (valid) changes in metadata are detected, the mth5 object updates.
#
#the metadata that is stored in the HDF5 file is stored in a dictionary of attributes
#


#The metadata (provided that it only updates by setattr and a few from_qqq() methods,
#then we could use decorators in mth5,
#e.g.
#survey_obj.metadata.from_xml(survey_element)
#-->
#survey_obj.metadata_from_xml(survey_element)
#def metadata_from_xml(survey_element)
#    self.metadata_from_xml(survey_element)
#    self.write_metadata()

#survey_obj.metadata_from_json(jsonstring)
#and that is an instance of a "metadata update function"
#that triggers write_metadata()

survey_obj.metadata.from_xml(survey_element)
survey_obj.write_metadata()

for station_id in ["FL001", "FL002"]:
    # add station
<<<<<<< HEAD
    new_station = add_station(station, xml_root, mth5_obj)
=======
    new_station = add_station(station_id, xml_root)
>>>>>>> ebc25c2b

mth5_obj.close_mth5()<|MERGE_RESOLUTION|>--- conflicted
+++ resolved
@@ -140,13 +140,9 @@
 mth5_obj.open_mth5(mth5_filename, mode="a")
 
 ### add survey information
-<<<<<<< HEAD
-survey_element = read_xml(xml_root.joinpath("survey.xml"))
-=======
 #standalone xml
 survey_element = read_xml(xml_root.joinpath('survey.xml'))
 survey_element = xml_to_dict(survey_element) #this obj is a dict "shaped the same as the attrs of h5"
->>>>>>> ebc25c2b
 
 #Adding the info from xml to our mth5 survey
 #USer inputs info to the metadata class, the metadata class validates it!!!,
@@ -180,10 +176,6 @@
 
 for station_id in ["FL001", "FL002"]:
     # add station
-<<<<<<< HEAD
     new_station = add_station(station, xml_root, mth5_obj)
-=======
-    new_station = add_station(station_id, xml_root)
->>>>>>> ebc25c2b
 
 mth5_obj.close_mth5()