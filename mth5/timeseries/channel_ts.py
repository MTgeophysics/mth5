--- conflicted
+++ resolved
@@ -172,76 +172,11 @@
         self._ts = xr.DataArray([1], coords=[("time", [1])], name="ts")
         self._channel_response = ChannelResponseFilter()
 
-<<<<<<< HEAD
-        # get correct metadata class
-        try:
-            self.channel_metadata = meta_classes[channel_type.capitalize()]()
-            self.channel_metadata.type = channel_type.lower()
-        except KeyError:
-            msg = (
-                "Channel type is undefined, must be [ electric | "
-                + "magnetic | auxiliary ]"
-            )
-            self.logger.error(msg)
-            raise ValueError(msg)
-        if channel_metadata is not None:
-            if isinstance(channel_metadata, type(self.channel_metadata)):
-                self.channel_metadata.update(channel_metadata)
-                self.logger.debug(
-                    "Loading from metadata class {0}".format(
-                        type(self.channel_metadata)
-                    )
-                )
-            elif isinstance(channel_metadata, dict):
-                if channel_type not in [cc.lower() for cc in channel_metadata.keys()]:
-                    channel_metadata = {channel_type: channel_metadata}
-                self.channel_metadata.from_dict(channel_metadata)
-                self.logger.debug("Loading from metadata dict")
-            else:
-                msg = "input metadata must be type %s or dict, not %s"
-                self.logger.error(
-                    msg, type(self.channel_metadata), type(channel_metadata)
-                )
-                raise MTTSError(
-                    msg % (type(self.channel_metadata), type(channel_metadata))
-                )
-        # add station metadata, this will be important when propogating a single
-        # channel such that it can stand alone.
-        if station_metadata is not None:
-            if isinstance(station_metadata, metadata.Station):
-                self.station_metadata.update(station_metadata)
-            elif isinstance(station_metadata, dict):
-                if "station" not in [cc.lower() for cc in station_metadata.keys()]:
-                    station_metadata = {"Station": station_metadata}
-                self.station_metadata.from_dict(station_metadata)
-                self.logger.debug("Loading from metadata dict")
-            else:
-                msg = "input metadata must be type {0} or dict, not {1}".format(
-                    type(self.station_metadata), type(station_metadata)
-                )
-                self.logger.error(msg)
-                raise MTTSError(msg)
-        # add run metadata, this will be important when propogating a single
-        # channel such that it can stand alone.
-        if run_metadata is not None:
-            if isinstance(run_metadata, metadata.Run):
-                self.run_metadata.update(run_metadata)
-            elif isinstance(run_metadata, dict):
-                if "run" not in [cc.lower() for cc in run_metadata.keys()]:
-                    run_metadata = {"Run": run_metadata}
-                self.run_metadata.from_dict(run_metadata)
-                self.logger.debug("Loading from metadata dict")
-            else:
-                msg = "input metadata must be type %s or dict, not %s"
-                self.logger.error(msg, type(self.run_metadata), type(run_metadata))
-                raise MTTSError(msg % (type(self.run_metadata), type(run_metadata)))
-=======
         self.survey_metadata = survey_metadata
         self.station_metadata = station_metadata
         self.run_metadata = run_metadata
         self.channel_metadata = channel_metadata
 
->>>>>>> 4281535f
         # input data
         if data is not None:
             self.ts = data
